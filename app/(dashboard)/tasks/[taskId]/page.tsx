<<<<<<< HEAD
import { createClient } from "@/lib/supabase/server"
import { redirect } from "next/navigation"
import { notFound } from "next/navigation"
import { Card, CardContent, CardHeader, CardTitle } from "@/components/ui/card"
import { BackButton } from "@/components/ui/back-button"
import { Badge } from "@/components/ui/badge"
import { format } from "date-fns"
import { SubtaskLink } from "@/components/tasks/subtask-link"
import { enUS } from "date-fns/locale"
import { getTaskById, getAllUsers, getAllProjects } from "@/lib/db/tasks"
import { formatTaskDetails } from "@/lib/services/tasks"
import { EditableDescription } from "@/components/tasks/editable-description"
import { EditableTitle } from "@/components/tasks/editable-title"
import { EditablePriority } from "@/components/tasks/editable-priority"
import { EditableStatus } from "@/components/tasks/editable-status"
import { EditableAssignees } from "@/components/tasks/editable-assignees"
import { EditableDeadline } from "@/components/tasks/editable-deadline"
import { EditableProject } from "@/components/tasks/editable-project"
import { EditableNotes } from "@/components/tasks/editable-notes"
import { EditableTags } from "@/components/tasks/editable-tags"
import { TaskAttachments } from "@/components/tasks/task-attachments"
import { EditableRecurrence } from "@/components/tasks/editable-recurrence"
import { getRolesForUserClient } from "@/lib/db/roles"
import { ArchiveButton } from "@/components/tasks/archive-button"
import { Separator } from "@/components/ui/separator"
import { TaskComments } from "@/components/tasks/task-comments"
import { checkUserIsAdmin } from "@/lib/db/tasks"
import { CreateSubtaskButton } from "@/components/tasks/create-subtask-wrapper"
=======
import { createClient } from '@/lib/supabase/server';
import { redirect } from 'next/navigation';
import { notFound } from 'next/navigation';
import { Card, CardContent, CardHeader, CardTitle } from '@/components/ui/card';
import { BackButton } from '@/components/ui/back-button';
import { Badge } from '@/components/ui/badge';
import { format } from 'date-fns';
import { SubtaskLink } from '@/components/tasks/subtask-link';
import { enUS } from 'date-fns/locale';
import { getTaskByIdService, DetailedTask } from '@/lib/services/tasks';
import { AttachmentItem } from '@/components/tasks/attachment-item';
import { getRolesForUserClient } from '@/lib/db/roles';
import { ArchiveButton } from '@/components/tasks/archive-button';
>>>>>>> cf8566da

export default async function TaskDetailsPage({ params }: { params: Promise<{ taskId: string }> }) {
  const supabase = await createClient()
  const {
    data: { user },
  } = await supabase.auth.getUser()

  if (!user) {
    redirect("/")
  }

  const isAdmin = await checkUserIsAdmin(user.id)

  const resolvedParams = await params
  const taskId = Number.parseInt(resolvedParams.taskId, 10)
  if (isNaN(taskId)) {
    notFound()
  }

<<<<<<< HEAD
  const rawData = await getTaskById(taskId)
  if (!rawData) {
    notFound()
  }

  const task = formatTaskDetails(rawData)
=======
  // Fetch and format task via service layer (single call)
  const task = await getTaskByIdService(taskId);
>>>>>>> cf8566da
  if (!task) {
    notFound()
  }

  const roles = await getRolesForUserClient(supabase, user.id)
  const isManager = roles.includes("manager")

  const allUsers = await getAllUsers()
  const allProjects = await getAllProjects()

  return (
    <div className="container mx-auto px-4 py-6 max-w-5xl">
      <div className="flex items-center justify-between mb-8">
        <div className="flex items-center gap-3">
          <BackButton />
          <h1 className="text-2xl font-bold">Task Details</h1>
        </div>
        {isManager && <ArchiveButton taskId={task.id} subtaskCount={task.subtasks.length} />}
      </div>

      <div className="space-y-6">
        {/* Main Task Card */}
        <Card>
          <CardHeader className="pb-4">
            <EditableTitle taskId={task.id} initialTitle={task.title} />
          </CardHeader>
          <CardContent className="space-y-6">
            {/* Description Section */}
            <div>
              <h3 className="text-sm font-semibold text-muted-foreground mb-2">DESCRIPTION</h3>
              <EditableDescription taskId={task.id} initialDescription={task.description} />
            </div>

            <Separator />

            <div className="grid grid-cols-1 md:grid-cols-2 gap-6">
              <div>
                <h3 className="text-sm font-semibold text-muted-foreground mb-3">STATUS</h3>
                <EditableStatus taskId={task.id} initialStatus={task.status as any} />
              </div>
              <div>
                <h3 className="text-sm font-semibold text-muted-foreground mb-3">PRIORITY</h3>
                <EditablePriority taskId={task.id} initialPriority={task.priority} />
              </div>
            </div>

            <Separator />

            <div className="grid grid-cols-1 md:grid-cols-2 gap-6">
              <div>
                <h3 className="text-sm font-semibold text-muted-foreground mb-3">DEADLINE</h3>
                <EditableDeadline taskId={task.id} initialDeadline={task.deadline} />
              </div>
              <div>
                <h3 className="text-sm font-semibold text-muted-foreground mb-3">PROJECT</h3>
                <EditableProject
                  taskId={task.id}
                  initialProjectId={task.project?.id || null}
                  initialProjectName={task.project?.name || null}
                  allProjects={allProjects}
                />
              </div>
            </div>

            <Separator />

            <div>
              <h3 className="text-sm font-semibold text-muted-foreground mb-3">ASSIGNEES</h3>
              <EditableAssignees
                taskId={task.id}
                initialAssignees={task.assignees.map((a) => ({
                  id: a.assignee_id,
                  first_name: a.user_info.first_name,
                  last_name: a.user_info.last_name,
                }))}
                allUsers={allUsers}
                isManager={isManager}
              />
            </div>

            <Separator />

            {/* Creator */}
            <div>
              <h3 className="text-sm font-semibold text-muted-foreground mb-2">CREATOR</h3>
              <p className="text-base">
                {task.creator.user_info.first_name} {task.creator.user_info.last_name}
              </p>
            </div>

            <Separator />

            {/* Notes */}
            <div>
              <h3 className="text-sm font-semibold text-muted-foreground mb-3">NOTES</h3>
              <EditableNotes taskId={task.id} initialNotes={task.notes} />
            </div>

            <Separator />

            <div>
              <h3 className="text-sm font-semibold text-muted-foreground mb-3">TAGS</h3>
              <EditableTags taskId={task.id} initialTags={task.tags} />
            </div>

            <Separator />

            {/* Recurrence */}
            <div>
              <h3 className="text-sm font-semibold text-muted-foreground mb-3">RECURRENCE</h3>
              {task.recurrence_interval > 0 ? (
                <EditableRecurrence
                  taskId={task.id}
                  recurrenceInterval={task.recurrence_interval}
                  recurrenceDate={task.recurrence_date}
                />
              ) : (
                <div>
                  <p className="text-sm text-muted-foreground mb-2">No recurrence set</p>
                  <EditableRecurrence taskId={task.id} recurrenceInterval={0} recurrenceDate={null} />
                </div>
              )}
            </div>
          </CardContent>
        </Card>

        {/* Subtasks Card */}
        <Card>
          <CardHeader className="flex flex-row items-center justify-between space-y-0">
            <CardTitle className="text-xl font-semibold">Subtasks</CardTitle>
            <CreateSubtaskButton
              parentTaskId={task.id}
              parentProjectId={task.project?.id || 0}
              parentProjectName={task.project?.name}
            />
          </CardHeader>
          <CardContent>
            {task.subtasks.length > 0 ? (
              <ul className="space-y-3">
                {task.subtasks.map((sub) => (
                  <li
                    key={sub.id}
                    className="flex items-center gap-3 p-3 rounded-lg bg-muted/50 hover:bg-muted transition-colors"
                  >
                    <SubtaskLink id={sub.id} title={sub.title} />
                    <Badge variant="outline" className="ml-auto">
                      {sub.status}
                    </Badge>
                    {sub.deadline ? (
                      <span className="text-sm text-muted-foreground whitespace-nowrap">
                        Due: {format(new Date(sub.deadline), "PPP", { locale: enUS })}
                      </span>
                    ) : null}
                  </li>
                ))}
              </ul>
            ) : (
              <p className="text-muted-foreground">No subtasks.</p>
            )}
          </CardContent>
        </Card>

        {/* Attachments Card */}
        <Card>
          <CardHeader>
            <CardTitle className="text-xl font-semibold">Attachments</CardTitle>
          </CardHeader>
          <CardContent>
            <TaskAttachments taskId={task.id} initialAttachments={task.attachments} />
          </CardContent>
        </Card>

        {/* Comments Card */}
        <Card>
          <CardHeader>
            <CardTitle className="text-xl font-semibold">Comments</CardTitle>
          </CardHeader>
          <CardContent>
            <TaskComments taskId={task.id} comments={task.comments} currentUserId={user.id} isAdmin={isAdmin} />
          </CardContent>
        </Card>
      </div>
    </div>
  )
}<|MERGE_RESOLUTION|>--- conflicted
+++ resolved
@@ -1,4 +1,3 @@
-<<<<<<< HEAD
 import { createClient } from "@/lib/supabase/server"
 import { redirect } from "next/navigation"
 import { notFound } from "next/navigation"
@@ -9,7 +8,7 @@
 import { SubtaskLink } from "@/components/tasks/subtask-link"
 import { enUS } from "date-fns/locale"
 import { getTaskById, getAllUsers, getAllProjects } from "@/lib/db/tasks"
-import { formatTaskDetails } from "@/lib/services/tasks"
+import { getTaskByIdService } from "@/lib/services/tasks"
 import { EditableDescription } from "@/components/tasks/editable-description"
 import { EditableTitle } from "@/components/tasks/editable-title"
 import { EditablePriority } from "@/components/tasks/editable-priority"
@@ -27,21 +26,6 @@
 import { TaskComments } from "@/components/tasks/task-comments"
 import { checkUserIsAdmin } from "@/lib/db/tasks"
 import { CreateSubtaskButton } from "@/components/tasks/create-subtask-wrapper"
-=======
-import { createClient } from '@/lib/supabase/server';
-import { redirect } from 'next/navigation';
-import { notFound } from 'next/navigation';
-import { Card, CardContent, CardHeader, CardTitle } from '@/components/ui/card';
-import { BackButton } from '@/components/ui/back-button';
-import { Badge } from '@/components/ui/badge';
-import { format } from 'date-fns';
-import { SubtaskLink } from '@/components/tasks/subtask-link';
-import { enUS } from 'date-fns/locale';
-import { getTaskByIdService, DetailedTask } from '@/lib/services/tasks';
-import { AttachmentItem } from '@/components/tasks/attachment-item';
-import { getRolesForUserClient } from '@/lib/db/roles';
-import { ArchiveButton } from '@/components/tasks/archive-button';
->>>>>>> cf8566da
 
 export default async function TaskDetailsPage({ params }: { params: Promise<{ taskId: string }> }) {
   const supabase = await createClient()
@@ -61,17 +45,8 @@
     notFound()
   }
 
-<<<<<<< HEAD
-  const rawData = await getTaskById(taskId)
-  if (!rawData) {
-    notFound()
-  }
-
-  const task = formatTaskDetails(rawData)
-=======
   // Fetch and format task via service layer (single call)
   const task = await getTaskByIdService(taskId);
->>>>>>> cf8566da
   if (!task) {
     notFound()
   }
