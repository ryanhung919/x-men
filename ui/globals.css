<<<<<<< HEAD
@import 'tailwindcss';
=======
@import "tailwindcss";
>>>>>>> fecbe9cc
@import "tw-animate-css";

@custom-variant dark (&:is(.dark *));

@theme {
  --color-background: hsl(var(--background));
  --color-foreground: hsl(var(--foreground));
  --color-card: hsl(var(--card));
  --color-card-foreground: hsl(var(--card-foreground));
  --color-popover: hsl(var(--popover));
  --color-popover-foreground: hsl(var(--popover-foreground));
  --color-primary: hsl(var(--primary));
  --color-primary-foreground: hsl(var(--primary-foreground));
  --color-secondary: hsl(var(--secondary));
  --color-secondary-foreground: hsl(var(--secondary-foreground));
  --color-muted: hsl(var(--muted));
  --color-muted-foreground: hsl(var(--muted-foreground));
  --color-accent: hsl(var(--accent));
  --color-accent-foreground: hsl(var(--accent-foreground));
  --color-destructive: hsl(var(--destructive));
  --color-destructive-foreground: hsl(var(--destructive-foreground));
  --color-border: hsl(var(--border));
  --color-input: hsl(var(--input));
  --color-ring: hsl(var(--ring));
  --radius: 0.5rem;
}

:root {
  --card: oklch(1 0 0);
  --card-foreground: oklch(0.145 0 0);
  --popover: 0 0% 100%; /* Fully opaque white */
  --popover-foreground: 240 10% 3.9%;
  --primary: oklch(0.205 0 0);
  --primary-foreground: oklch(0.985 0 0);
  --secondary: oklch(0.97 0 0);
  --secondary-foreground: oklch(0.205 0 0);
  --muted: oklch(0.97 0 0);
  --muted-foreground: oklch(0.556 0 0);
  --accent: oklch(0.97 0 0);
  --accent-foreground: oklch(0.205 0 0);
  --destructive: oklch(0.577 0.245 27.325); /* shadcn/ui default red (~#ef4444) */
  --destructive-foreground: 0 0% 98%;
  --border: oklch(0.922 0 0);
  --input: oklch(0.922 0 0);
  --ring: oklch(0.708 0 0);
  --radius: 0.625rem;
  --background: oklch(1 0 0);
  --foreground: oklch(0.145 0 0);
  --chart-1: oklch(0.65 0.15 250); /* Slate Blue - Primary data */
  --chart-2: oklch(74.446% 0.1102 226.983); /* Sky Blue - Secondary data */
  --chart-3: oklch(0.55 0.08 240); /* Steel Blue - Tertiary data */
  --chart-4: oklch(0.75 0.1 200); /* Cyan Blue - Accent */
  --chart-5: oklch(0.45 0.12 260); /* Deep Indigo - Emphasis */
  --sidebar: oklch(0.985 0 0);
  --sidebar-foreground: oklch(0.145 0 0);
  --sidebar-primary: oklch(0.205 0 0);
  --sidebar-primary-foreground: oklch(0.985 0 0);
  --sidebar-accent: oklch(0.97 0 0);
  --sidebar-accent-foreground: oklch(0.205 0 0);
  --sidebar-border: oklch(0.922 0 0);
  --sidebar-ring: oklch(0.708 0 0);
}

.dark {
  --background: oklch(0.145 0 0);
  --foreground: oklch(0.985 0 0);
  --card: oklch(0.205 0 0);
  --card-foreground: oklch(0.985 0 0);
  --popover: 240 10% 3.9%; /* Fully opaque dark gray */
  --popover-foreground: 0 0% 98%;
  --primary: oklch(0.922 0 0);
  --primary-foreground: oklch(0.205 0 0);
  --secondary: oklch(0.269 0 0);
  --secondary-foreground: oklch(0.985 0 0);
  --muted: oklch(0.269 0 0);
  --muted-foreground: oklch(0.708 0 0);
  --accent: oklch(0.269 0 0);
  --accent-foreground: oklch(0.985 0 0);
  --destructive: oklch(0.704 0.191 22.216); /* Dark mode red */
  --destructive-foreground: 0 0% 98%;
  --border: oklch(1 0 0 / 10%);
  --input: oklch(1 0 0 / 15%);
  --ring: oklch(0.556 0 0);
  --chart-1: oklch(67.482% 0.16876 247.781); /* Lighter Slate Blue - Better visibility */
  --chart-2: oklch(78.784% 0.14415 225.203); /* Bright Sky Blue */
  --chart-3: oklch(0.65 0.12 240); /* Medium Steel Blue */
  --chart-4: oklch(0.8 0.13 200); /* Vibrant Cyan */
  --chart-5: oklch(45.293% 0.16387 260.842); /* Luminous Indigo */
  --sidebar: oklch(0.205 0 0);
  --sidebar-foreground: oklch(0.985 0 0);
  --sidebar-primary: oklch(0.488 0.243 264.376);
  --sidebar-primary-foreground: oklch(0.985 0 0);
  --sidebar-accent: oklch(0.269 0 0);
  --sidebar-accent-foreground: oklch(0.985 0 0);
  --sidebar-border: oklch(1 0 0 / 10%);
  --sidebar-ring: oklch(0.556 0 0);
}

body {
  background: var(--background);
  color: var(--foreground);
  font-family: Arial, Helvetica, sans-serif;
}

@theme inline {
  --radius-sm: calc(var(--radius) - 4px);
  --radius-md: calc(var(--radius) - 2px);
  --radius-lg: var(--radius);
  --radius-xl: calc(var(--radius) + 4px);
  --color-background: var(--background);
  --color-foreground: var(--foreground);
  --color-card: var(--card);
  --color-card-foreground: var(--card-foreground);
  --color-popover: var(--popover);
  --color-popover-foreground: var(--popover-foreground);
  --color-primary: var(--primary);
  --color-primary-foreground: var(--primary-foreground);
  --color-secondary: var(--secondary);
  --color-secondary-foreground: var(--secondary-foreground);
  --color-muted: var(--muted);
  --color-muted-foreground: var(--muted-foreground);
  --color-accent: var(--accent);
  --color-accent-foreground: var(--accent-foreground);
  --color-destructive: var(--destructive);
  --color-border: var(--border);
  --color-input: var(--input);
  --color-ring: var(--ring);
  --color-chart-1: var(--chart-1);
  --color-chart-2: var(--chart-2);
  --color-chart-3: var(--chart-3);
  --color-chart-4: var(--chart-4);
  --color-chart-5: var(--chart-5);
  --color-sidebar: var(--sidebar);
  --color-sidebar-foreground: var(--sidebar-foreground);
  --color-sidebar-primary: var(--sidebar-primary);
  --color-sidebar-primary-foreground: var(--sidebar-primary-foreground);
  --color-sidebar-accent: var(--sidebar-accent);
  --color-sidebar-accent-foreground: var(--sidebar-accent-foreground);
  --color-sidebar-border: var(--sidebar-border);
  --color-sidebar-ring: var(--sidebar-ring);
}

@layer base {
  * {
    @apply border-border outline-ring/50;
  }
  body {
    @apply bg-background text-foreground;
  }
}<|MERGE_RESOLUTION|>--- conflicted
+++ resolved
@@ -1,8 +1,4 @@
-<<<<<<< HEAD
-@import 'tailwindcss';
-=======
 @import "tailwindcss";
->>>>>>> fecbe9cc
 @import "tw-animate-css";
 
 @custom-variant dark (&:is(.dark *));
