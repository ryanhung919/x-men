--- conflicted
+++ resolved
@@ -13,11 +13,7 @@
 } from '@/components/ui/table';
 import { Avatar, AvatarFallback } from '@/components/ui/avatar';
 import { format } from 'date-fns';
-<<<<<<< HEAD
-// import { type Task, calculateNextDueDate } from '@/lib/services/tasks';
-=======
 import { type Task, calculateNextDueDate } from '@/lib/types/tasks';
->>>>>>> cf8566da
 import {
   Calendar,
   Paperclip,
@@ -36,41 +32,6 @@
 } from '@/components/filters/column-visibility-selector';
 import { useRouter } from 'next/navigation';
 
-type Task = {
-  id: number;
-  title: string;
-  description: string | null;
-  priority: number;
-  status: 'To Do' | 'In Progress' | 'Completed' | 'Blocked';
-  deadline: string | null;
-  notes: string | null;
-  recurrence_interval: number;
-  recurrence_date: string | null;
-  project: { id: number; name: string };
-  creator: { creator_id: string; user_info: { first_name: string; last_name: string } };
-  subtasks: { id: number; title: string; status: string; deadline: string | null }[];
-  assignees: { assignee_id: string; user_info: { first_name: string; last_name: string } }[];
-  tags: string[];
-  attachments: string[];
-  isOverdue: boolean;
-};
-
-export function calculateNextDueDate(task: Task): Task {
-  // For recurring tasks, calculate next due date based on previous deadline + interval
-  // This follows the requirement: "the due date is based on the calculation from the previous due date"
-  // Example: Task due Sep 29, completed Oct 1, interval 1 day → next due is Sep 30
-  if (task.recurrence_interval > 0 && task.deadline) {
-    const previousDeadline = new Date(task.deadline);
-    const intervalMs = task.recurrence_interval * 24 * 60 * 60 * 1000;
-    const nextDue = new Date(previousDeadline.getTime() + intervalMs);
-    return {
-      ...task,
-      deadline: nextDue.toISOString(),
-      isOverdue: nextDue < new Date() && task.status !== 'Completed',
-    };
-  }
-  return task;
-}
 
 type TasksListProps = {
   tasks: Task[];
