--- conflicted
+++ resolved
@@ -17,27 +17,21 @@
       '@radix-ui/react-label':
         specifier: latest
         version: 2.1.7(@types/react-dom@19.1.9(@types/react@19.1.12))(@types/react@19.1.12)(react-dom@19.1.0(react@19.1.0))(react@19.1.0)
-<<<<<<< HEAD
       '@radix-ui/react-progress':
         specifier: ^1.1.7
         version: 1.1.7(@types/react-dom@19.1.9(@types/react@19.1.12))(@types/react@19.1.12)(react-dom@19.1.0(react@19.1.0))(react@19.1.0)
       '@radix-ui/react-select':
         specifier: ^2.2.6
         version: 2.2.6(@types/react-dom@19.1.9(@types/react@19.1.12))(@types/react@19.1.12)(react-dom@19.1.0(react@19.1.0))(react@19.1.0)
+      '@radix-ui/react-separator':
+        specifier: ^1.1.7
+        version: 1.1.7(@types/react-dom@19.1.9(@types/react@19.1.12))(@types/react@19.1.12)(react-dom@19.1.0(react@19.1.0))(react@19.1.0)
       '@radix-ui/react-slot':
         specifier: latest
         version: 1.2.3(@types/react@19.1.12)(react@19.1.0)
       '@radix-ui/react-tabs':
         specifier: ^1.1.13
         version: 1.1.13(@types/react-dom@19.1.9(@types/react@19.1.12))(@types/react@19.1.12)(react-dom@19.1.0(react@19.1.0))(react@19.1.0)
-=======
-      '@radix-ui/react-separator':
-        specifier: ^1.1.7
-        version: 1.1.7(@types/react-dom@19.1.9(@types/react@19.1.12))(@types/react@19.1.12)(react-dom@19.1.0(react@19.1.0))(react@19.1.0)
-      '@radix-ui/react-slot':
-        specifier: latest
-        version: 1.2.3(@types/react@19.1.12)(react@19.1.0)
->>>>>>> a26aa283
       '@radix-ui/react-tooltip':
         specifier: ^1.2.8
         version: 1.2.8(@types/react-dom@19.1.9(@types/react@19.1.12))(@types/react@19.1.12)(react-dom@19.1.0(react@19.1.0))(react@19.1.0)
@@ -56,7 +50,6 @@
       clsx:
         specifier: ^2.1.1
         version: 2.1.1
-<<<<<<< HEAD
       date-fns:
         specifier: ^4.1.0
         version: 4.1.0
@@ -66,8 +59,6 @@
       jspdf:
         specifier: ^3.0.3
         version: 3.0.3
-=======
->>>>>>> a26aa283
       lucide-react:
         specifier: ^0.544.0
         version: 0.544.0(react@19.1.0)
@@ -242,7 +233,6 @@
   '@emnapi/runtime@1.5.0':
     resolution: {integrity: sha512-97/BJ3iXHww3djw6hYIfErCZFee7qCtrneuLa20UXFCOTCfBM2cvQHjWJ2EG0s0MtdNwInarqCTz35i4wWXHsQ==}
 
-<<<<<<< HEAD
   '@esbuild/aix-ppc64@0.25.10':
     resolution: {integrity: sha512-0NFWnA+7l41irNuaSVlLfgNT12caWJVLzp5eAVhZ0z1qpxbockccEt3s+149rE64VUI3Ml2zt8Nv5JVc4QXTsw==}
     engines: {node: '>=18'}
@@ -399,8 +389,6 @@
     cpu: [x64]
     os: [win32]
 
-=======
->>>>>>> a26aa283
   '@floating-ui/core@1.7.3':
     resolution: {integrity: sha512-sGnvb5dmrJaKEZ+LDIpguvdX3bDlEllmv4/ClQ9awcmCZrlx5jQyyMWFM5kBI+EyNOCDDiKk8il0zeuX3Zlg/w==}
 
@@ -621,7 +609,6 @@
     cpu: [x64]
     os: [win32]
 
-<<<<<<< HEAD
   '@pkgjs/parseargs@0.11.0':
     resolution: {integrity: sha512-+1VkjdD0QBLPodGrJUeqarH8VAIvQODIbwh9XpP5Syisf7YoQgsJKPNFoqqLQlu+VQ/tVSshMR6loPMn8U+dPg==}
     engines: {node: '>=14'}
@@ -637,15 +624,11 @@
   '@radix-ui/number@1.1.1':
     resolution: {integrity: sha512-MkKCwxlXTgz6CFoJx3pCwn07GKp36+aZyu/u2Ln2VrA5DcdyCZkASEDBTd8x5whTQQL5CiYf4prXKLcgQdv29g==}
 
-=======
->>>>>>> a26aa283
   '@radix-ui/primitive@1.1.3':
     resolution: {integrity: sha512-JTF99U/6XIjCBo0wqkU5sK10glYe27MRRsfwoiq5zzOEZLHU3A3KCMa5X/azekYRCJ0HlwI0crAXS/5dEHTzDg==}
 
   '@radix-ui/react-arrow@1.1.7':
     resolution: {integrity: sha512-F+M1tLhO+mlQaOWspE8Wstg+z6PwxwRd8oQ8IXceWz92kfAmalTRf0EjrouQeo7QssEPfCn05B4Ihs1K9WQ/7w==}
-<<<<<<< HEAD
-=======
     peerDependencies:
       '@types/react': '*'
       '@types/react-dom': '*'
@@ -672,7 +655,24 @@
 
   '@radix-ui/react-compose-refs@1.1.2':
     resolution: {integrity: sha512-z4eqJvfiNnFMHIIvXP3CY57y2WJs5g2v3X0zm9mEJkrkNv4rDxu+sg9Jh8EkXyeqBkB7SOcboo9dMVqhyrACIg==}
->>>>>>> a26aa283
+    peerDependencies:
+      '@types/react': '*'
+      react: ^16.8 || ^17.0 || ^18.0 || ^19.0 || ^19.0.0-rc
+    peerDependenciesMeta:
+      '@types/react':
+        optional: true
+
+  '@radix-ui/react-context@1.1.2':
+    resolution: {integrity: sha512-jCi/QKUM2r1Ju5a3J64TH2A5SpKAgh0LpknyqdQ4m6DCV0xJ2HG1xARRwNGPQfi1SLdLWZ1OJz6F4OMBBNiGJA==}
+    peerDependencies:
+      '@types/react': '*'
+      react: ^16.8 || ^17.0 || ^18.0 || ^19.0 || ^19.0.0-rc
+    peerDependenciesMeta:
+      '@types/react':
+        optional: true
+
+  '@radix-ui/react-dialog@1.1.15':
+    resolution: {integrity: sha512-TCglVRtzlffRNxRMEyR36DGBLJpeusFcgMVD9PZEzAKnUs1lKCgX5u9BmC2Yg+LL9MgZDugFFs1Vl+Jp4t/PGw==}
     peerDependencies:
       '@types/react': '*'
       '@types/react-dom': '*'
@@ -684,12 +684,8 @@
       '@types/react-dom':
         optional: true
 
-<<<<<<< HEAD
-  '@radix-ui/react-collection@1.1.7':
-    resolution: {integrity: sha512-Fh9rGN0MoI4ZFUNyfFVNU4y9LUz93u9/0K+yLgA2bwRojxM8JU1DyvvMBabnZPBgMWREAJvU2jjVzq+LrFUglw==}
-=======
-  '@radix-ui/react-context@1.1.2':
-    resolution: {integrity: sha512-jCi/QKUM2r1Ju5a3J64TH2A5SpKAgh0LpknyqdQ4m6DCV0xJ2HG1xARRwNGPQfi1SLdLWZ1OJz6F4OMBBNiGJA==}
+  '@radix-ui/react-direction@1.1.1':
+    resolution: {integrity: sha512-1UEWRX6jnOA2y4H5WczZ44gOOjTEmlqv1uNW4GAJEO5+bauCBhv8snY65Iw5/VOS/ghKN9gr2KjnLKxrsvoMVw==}
     peerDependencies:
       '@types/react': '*'
       react: ^16.8 || ^17.0 || ^18.0 || ^19.0 || ^19.0.0-rc
@@ -697,8 +693,8 @@
       '@types/react':
         optional: true
 
-  '@radix-ui/react-dialog@1.1.15':
-    resolution: {integrity: sha512-TCglVRtzlffRNxRMEyR36DGBLJpeusFcgMVD9PZEzAKnUs1lKCgX5u9BmC2Yg+LL9MgZDugFFs1Vl+Jp4t/PGw==}
+  '@radix-ui/react-dismissable-layer@1.1.11':
+    resolution: {integrity: sha512-Nqcp+t5cTB8BinFkZgXiMJniQH0PsUt2k51FUhbdfeKvc4ACcG2uQniY/8+h1Yv6Kza4Q7lD7PQV0z0oicE0Mg==}
     peerDependencies:
       '@types/react': '*'
       '@types/react-dom': '*'
@@ -710,17 +706,8 @@
       '@types/react-dom':
         optional: true
 
-  '@radix-ui/react-direction@1.1.1':
-    resolution: {integrity: sha512-1UEWRX6jnOA2y4H5WczZ44gOOjTEmlqv1uNW4GAJEO5+bauCBhv8snY65Iw5/VOS/ghKN9gr2KjnLKxrsvoMVw==}
-    peerDependencies:
-      '@types/react': '*'
-      react: ^16.8 || ^17.0 || ^18.0 || ^19.0 || ^19.0.0-rc
-    peerDependenciesMeta:
-      '@types/react':
-        optional: true
-
-  '@radix-ui/react-dismissable-layer@1.1.11':
-    resolution: {integrity: sha512-Nqcp+t5cTB8BinFkZgXiMJniQH0PsUt2k51FUhbdfeKvc4ACcG2uQniY/8+h1Yv6Kza4Q7lD7PQV0z0oicE0Mg==}
+  '@radix-ui/react-dropdown-menu@2.1.16':
+    resolution: {integrity: sha512-1PLGQEynI/3OX/ftV54COn+3Sud/Mn8vALg2rWnBLnRaGtJDduNW/22XjlGgPdpcIbiQxjKtb7BkcjP00nqfJw==}
     peerDependencies:
       '@types/react': '*'
       '@types/react-dom': '*'
@@ -732,8 +719,17 @@
       '@types/react-dom':
         optional: true
 
-  '@radix-ui/react-dropdown-menu@2.1.16':
-    resolution: {integrity: sha512-1PLGQEynI/3OX/ftV54COn+3Sud/Mn8vALg2rWnBLnRaGtJDduNW/22XjlGgPdpcIbiQxjKtb7BkcjP00nqfJw==}
+  '@radix-ui/react-focus-guards@1.1.3':
+    resolution: {integrity: sha512-0rFg/Rj2Q62NCm62jZw0QX7a3sz6QCQU0LpZdNrJX8byRGaGVTqbrW9jAoIAHyMQqsNpeZ81YgSizOt5WXq0Pw==}
+    peerDependencies:
+      '@types/react': '*'
+      react: ^16.8 || ^17.0 || ^18.0 || ^19.0 || ^19.0.0-rc
+    peerDependenciesMeta:
+      '@types/react':
+        optional: true
+
+  '@radix-ui/react-focus-scope@1.1.7':
+    resolution: {integrity: sha512-t2ODlkXBQyn7jkl6TNaw/MtVEVvIGelJDCG41Okq/KwUsJBwQ4XVZsHAVUkK4mBv3ewiAS3PGuUWuY2BoK4ZUw==}
     peerDependencies:
       '@types/react': '*'
       '@types/react-dom': '*'
@@ -745,8 +741,8 @@
       '@types/react-dom':
         optional: true
 
-  '@radix-ui/react-focus-guards@1.1.3':
-    resolution: {integrity: sha512-0rFg/Rj2Q62NCm62jZw0QX7a3sz6QCQU0LpZdNrJX8byRGaGVTqbrW9jAoIAHyMQqsNpeZ81YgSizOt5WXq0Pw==}
+  '@radix-ui/react-id@1.1.1':
+    resolution: {integrity: sha512-kGkGegYIdQsOb4XjsfM97rXsiHaBwco+hFI66oO4s9LU+PLAC5oJ7khdOVFxkhsmlbpUqDAvXw11CluXP+jkHg==}
     peerDependencies:
       '@types/react': '*'
       react: ^16.8 || ^17.0 || ^18.0 || ^19.0 || ^19.0.0-rc
@@ -754,8 +750,26 @@
       '@types/react':
         optional: true
 
-  '@radix-ui/react-focus-scope@1.1.7':
-    resolution: {integrity: sha512-t2ODlkXBQyn7jkl6TNaw/MtVEVvIGelJDCG41Okq/KwUsJBwQ4XVZsHAVUkK4mBv3ewiAS3PGuUWuY2BoK4ZUw==}
+  '@radix-ui/react-context@1.1.2':
+    resolution: {integrity: sha512-jCi/QKUM2r1Ju5a3J64TH2A5SpKAgh0LpknyqdQ4m6DCV0xJ2HG1xARRwNGPQfi1SLdLWZ1OJz6F4OMBBNiGJA==}
+    peerDependencies:
+      '@types/react': '*'
+      react: ^16.8 || ^17.0 || ^18.0 || ^19.0 || ^19.0.0-rc
+    peerDependenciesMeta:
+      '@types/react':
+        optional: true
+
+  '@radix-ui/react-direction@1.1.1':
+    resolution: {integrity: sha512-1UEWRX6jnOA2y4H5WczZ44gOOjTEmlqv1uNW4GAJEO5+bauCBhv8snY65Iw5/VOS/ghKN9gr2KjnLKxrsvoMVw==}
+    peerDependencies:
+      '@types/react': '*'
+      react: ^16.8 || ^17.0 || ^18.0 || ^19.0 || ^19.0.0-rc
+    peerDependenciesMeta:
+      '@types/react':
+        optional: true
+
+  '@radix-ui/react-dismissable-layer@1.1.11':
+    resolution: {integrity: sha512-Nqcp+t5cTB8BinFkZgXiMJniQH0PsUt2k51FUhbdfeKvc4ACcG2uQniY/8+h1Yv6Kza4Q7lD7PQV0z0oicE0Mg==}
     peerDependencies:
       '@types/react': '*'
       '@types/react-dom': '*'
@@ -767,8 +781,8 @@
       '@types/react-dom':
         optional: true
 
-  '@radix-ui/react-id@1.1.1':
-    resolution: {integrity: sha512-kGkGegYIdQsOb4XjsfM97rXsiHaBwco+hFI66oO4s9LU+PLAC5oJ7khdOVFxkhsmlbpUqDAvXw11CluXP+jkHg==}
+  '@radix-ui/react-focus-guards@1.1.3':
+    resolution: {integrity: sha512-0rFg/Rj2Q62NCm62jZw0QX7a3sz6QCQU0LpZdNrJX8byRGaGVTqbrW9jAoIAHyMQqsNpeZ81YgSizOt5WXq0Pw==}
     peerDependencies:
       '@types/react': '*'
       react: ^16.8 || ^17.0 || ^18.0 || ^19.0 || ^19.0.0-rc
@@ -776,9 +790,8 @@
       '@types/react':
         optional: true
 
-  '@radix-ui/react-label@2.1.7':
-    resolution: {integrity: sha512-YT1GqPSL8kJn20djelMX7/cTRp/Y9w5IZHvfxQTVHrOqa2yMl7i/UfMqKRU5V7mEyKTrUVgJXhNQPVCG8PBLoQ==}
->>>>>>> a26aa283
+  '@radix-ui/react-focus-scope@1.1.7':
+    resolution: {integrity: sha512-t2ODlkXBQyn7jkl6TNaw/MtVEVvIGelJDCG41Okq/KwUsJBwQ4XVZsHAVUkK4mBv3ewiAS3PGuUWuY2BoK4ZUw==}
     peerDependencies:
       '@types/react': '*'
       '@types/react-dom': '*'
@@ -790,9 +803,8 @@
       '@types/react-dom':
         optional: true
 
-<<<<<<< HEAD
-  '@radix-ui/react-compose-refs@1.1.2':
-    resolution: {integrity: sha512-z4eqJvfiNnFMHIIvXP3CY57y2WJs5g2v3X0zm9mEJkrkNv4rDxu+sg9Jh8EkXyeqBkB7SOcboo9dMVqhyrACIg==}
+  '@radix-ui/react-id@1.1.1':
+    resolution: {integrity: sha512-kGkGegYIdQsOb4XjsfM97rXsiHaBwco+hFI66oO4s9LU+PLAC5oJ7khdOVFxkhsmlbpUqDAvXw11CluXP+jkHg==}
     peerDependencies:
       '@types/react': '*'
       react: ^16.8 || ^17.0 || ^18.0 || ^19.0 || ^19.0.0-rc
@@ -800,29 +812,8 @@
       '@types/react':
         optional: true
 
-  '@radix-ui/react-context@1.1.2':
-    resolution: {integrity: sha512-jCi/QKUM2r1Ju5a3J64TH2A5SpKAgh0LpknyqdQ4m6DCV0xJ2HG1xARRwNGPQfi1SLdLWZ1OJz6F4OMBBNiGJA==}
-    peerDependencies:
-      '@types/react': '*'
-      react: ^16.8 || ^17.0 || ^18.0 || ^19.0 || ^19.0.0-rc
-    peerDependenciesMeta:
-      '@types/react':
-        optional: true
-
-  '@radix-ui/react-direction@1.1.1':
-    resolution: {integrity: sha512-1UEWRX6jnOA2y4H5WczZ44gOOjTEmlqv1uNW4GAJEO5+bauCBhv8snY65Iw5/VOS/ghKN9gr2KjnLKxrsvoMVw==}
-    peerDependencies:
-      '@types/react': '*'
-      react: ^16.8 || ^17.0 || ^18.0 || ^19.0 || ^19.0.0-rc
-    peerDependenciesMeta:
-      '@types/react':
-        optional: true
-
-  '@radix-ui/react-dismissable-layer@1.1.11':
-    resolution: {integrity: sha512-Nqcp+t5cTB8BinFkZgXiMJniQH0PsUt2k51FUhbdfeKvc4ACcG2uQniY/8+h1Yv6Kza4Q7lD7PQV0z0oicE0Mg==}
-=======
-  '@radix-ui/react-menu@2.1.16':
-    resolution: {integrity: sha512-72F2T+PLlphrqLcAotYPp0uJMr5SjP5SL01wfEspJbru5Zs5vQaSHb4VB3ZMJPimgHHCHG7gMOeOB9H3Hdmtxg==}
+  '@radix-ui/react-label@2.1.7':
+    resolution: {integrity: sha512-YT1GqPSL8kJn20djelMX7/cTRp/Y9w5IZHvfxQTVHrOqa2yMl7i/UfMqKRU5V7mEyKTrUVgJXhNQPVCG8PBLoQ==}
     peerDependencies:
       '@types/react': '*'
       '@types/react-dom': '*'
@@ -834,8 +825,8 @@
       '@types/react-dom':
         optional: true
 
-  '@radix-ui/react-popper@1.2.8':
-    resolution: {integrity: sha512-0NJQ4LFFUuWkE7Oxf0htBKS6zLkkjBH+hM1uk7Ng705ReR8m/uelduy1DBo0PyBXPKVnBA6YBlU94MBGXrSBCw==}
+  '@radix-ui/react-menu@2.1.16':
+    resolution: {integrity: sha512-72F2T+PLlphrqLcAotYPp0uJMr5SjP5SL01wfEspJbru5Zs5vQaSHb4VB3ZMJPimgHHCHG7gMOeOB9H3Hdmtxg==}
     peerDependencies:
       '@types/react': '*'
       '@types/react-dom': '*'
@@ -847,8 +838,8 @@
       '@types/react-dom':
         optional: true
 
-  '@radix-ui/react-portal@1.1.9':
-    resolution: {integrity: sha512-bpIxvq03if6UNwXZ+HTK71JLh4APvnXntDc6XOX8UVq4XQOVl7lwok0AvIl+b8zgCw3fSaVTZMpAPPagXbKmHQ==}
+  '@radix-ui/react-popper@1.2.8':
+    resolution: {integrity: sha512-0NJQ4LFFUuWkE7Oxf0htBKS6zLkkjBH+hM1uk7Ng705ReR8m/uelduy1DBo0PyBXPKVnBA6YBlU94MBGXrSBCw==}
     peerDependencies:
       '@types/react': '*'
       '@types/react-dom': '*'
@@ -860,8 +851,8 @@
       '@types/react-dom':
         optional: true
 
-  '@radix-ui/react-presence@1.1.5':
-    resolution: {integrity: sha512-/jfEwNDdQVBCNvjkGit4h6pMOzq8bHkopq458dPt2lMjx+eBQUohZNG9A7DtO/O5ukSbxuaNGXMjHicgwy6rQQ==}
+  '@radix-ui/react-portal@1.1.9':
+    resolution: {integrity: sha512-bpIxvq03if6UNwXZ+HTK71JLh4APvnXntDc6XOX8UVq4XQOVl7lwok0AvIl+b8zgCw3fSaVTZMpAPPagXbKmHQ==}
     peerDependencies:
       '@types/react': '*'
       '@types/react-dom': '*'
@@ -873,181 +864,8 @@
       '@types/react-dom':
         optional: true
 
-  '@radix-ui/react-primitive@2.1.3':
-    resolution: {integrity: sha512-m9gTwRkhy2lvCPe6QJp4d3G1TYEUHn/FzJUtq9MjH46an1wJU+GdoGC5VLof8RX8Ft/DlpshApkhswDLZzHIcQ==}
->>>>>>> a26aa283
-    peerDependencies:
-      '@types/react': '*'
-      '@types/react-dom': '*'
-      react: ^16.8 || ^17.0 || ^18.0 || ^19.0 || ^19.0.0-rc
-      react-dom: ^16.8 || ^17.0 || ^18.0 || ^19.0 || ^19.0.0-rc
-    peerDependenciesMeta:
-      '@types/react':
-        optional: true
-      '@types/react-dom':
-        optional: true
-
-<<<<<<< HEAD
-  '@radix-ui/react-focus-guards@1.1.3':
-    resolution: {integrity: sha512-0rFg/Rj2Q62NCm62jZw0QX7a3sz6QCQU0LpZdNrJX8byRGaGVTqbrW9jAoIAHyMQqsNpeZ81YgSizOt5WXq0Pw==}
-=======
-  '@radix-ui/react-roving-focus@1.1.11':
-    resolution: {integrity: sha512-7A6S9jSgm/S+7MdtNDSb+IU859vQqJ/QAtcYQcfFC6W8RS4IxIZDldLR0xqCFZ6DCyrQLjLPsxtTNch5jVA4lA==}
-    peerDependencies:
-      '@types/react': '*'
-      '@types/react-dom': '*'
-      react: ^16.8 || ^17.0 || ^18.0 || ^19.0 || ^19.0.0-rc
-      react-dom: ^16.8 || ^17.0 || ^18.0 || ^19.0 || ^19.0.0-rc
-    peerDependenciesMeta:
-      '@types/react':
-        optional: true
-      '@types/react-dom':
-        optional: true
-
-  '@radix-ui/react-separator@1.1.7':
-    resolution: {integrity: sha512-0HEb8R9E8A+jZjvmFCy/J4xhbXy3TV+9XSnGJ3KvTtjlIUy/YQ/p6UYZvi7YbeoeXdyU9+Y3scizK6hkY37baA==}
-    peerDependencies:
-      '@types/react': '*'
-      '@types/react-dom': '*'
-      react: ^16.8 || ^17.0 || ^18.0 || ^19.0 || ^19.0.0-rc
-      react-dom: ^16.8 || ^17.0 || ^18.0 || ^19.0 || ^19.0.0-rc
-    peerDependenciesMeta:
-      '@types/react':
-        optional: true
-      '@types/react-dom':
-        optional: true
-
-  '@radix-ui/react-slot@1.2.3':
-    resolution: {integrity: sha512-aeNmHnBxbi2St0au6VBVC7JXFlhLlOnvIIlePNniyUNAClzmtAUEY8/pBiK3iHjufOlwA+c20/8jngo7xcrg8A==}
->>>>>>> a26aa283
-    peerDependencies:
-      '@types/react': '*'
-      react: ^16.8 || ^17.0 || ^18.0 || ^19.0 || ^19.0.0-rc
-    peerDependenciesMeta:
-      '@types/react':
-        optional: true
-
-<<<<<<< HEAD
-  '@radix-ui/react-focus-scope@1.1.7':
-    resolution: {integrity: sha512-t2ODlkXBQyn7jkl6TNaw/MtVEVvIGelJDCG41Okq/KwUsJBwQ4XVZsHAVUkK4mBv3ewiAS3PGuUWuY2BoK4ZUw==}
-=======
-  '@radix-ui/react-tooltip@1.2.8':
-    resolution: {integrity: sha512-tY7sVt1yL9ozIxvmbtN5qtmH2krXcBCfjEiCgKGLqunJHvgvZG2Pcl2oQ3kbcZARb1BGEHdkLzcYGO8ynVlieg==}
->>>>>>> a26aa283
-    peerDependencies:
-      '@types/react': '*'
-      '@types/react-dom': '*'
-      react: ^16.8 || ^17.0 || ^18.0 || ^19.0 || ^19.0.0-rc
-      react-dom: ^16.8 || ^17.0 || ^18.0 || ^19.0 || ^19.0.0-rc
-    peerDependenciesMeta:
-      '@types/react':
-        optional: true
-      '@types/react-dom':
-        optional: true
-<<<<<<< HEAD
-=======
-
-  '@radix-ui/react-use-callback-ref@1.1.1':
-    resolution: {integrity: sha512-FkBMwD+qbGQeMu1cOHnuGB6x4yzPjho8ap5WtbEJ26umhgqVXbhekKUQO+hZEL1vU92a3wHwdp0HAcqAUF5iDg==}
-    peerDependencies:
-      '@types/react': '*'
-      react: ^16.8 || ^17.0 || ^18.0 || ^19.0 || ^19.0.0-rc
-    peerDependenciesMeta:
-      '@types/react':
-        optional: true
-
-  '@radix-ui/react-use-controllable-state@1.2.2':
-    resolution: {integrity: sha512-BjasUjixPFdS+NKkypcyyN5Pmg83Olst0+c6vGov0diwTEo6mgdqVR6hxcEgFuh4QrAs7Rc+9KuGJ9TVCj0Zzg==}
-    peerDependencies:
-      '@types/react': '*'
-      react: ^16.8 || ^17.0 || ^18.0 || ^19.0 || ^19.0.0-rc
-    peerDependenciesMeta:
-      '@types/react':
-        optional: true
-
-  '@radix-ui/react-use-effect-event@0.0.2':
-    resolution: {integrity: sha512-Qp8WbZOBe+blgpuUT+lw2xheLP8q0oatc9UpmiemEICxGvFLYmHm9QowVZGHtJlGbS6A6yJ3iViad/2cVjnOiA==}
-    peerDependencies:
-      '@types/react': '*'
-      react: ^16.8 || ^17.0 || ^18.0 || ^19.0 || ^19.0.0-rc
-    peerDependenciesMeta:
-      '@types/react':
-        optional: true
-
-  '@radix-ui/react-use-escape-keydown@1.1.1':
-    resolution: {integrity: sha512-Il0+boE7w/XebUHyBjroE+DbByORGR9KKmITzbR7MyQ4akpORYP/ZmbhAr0DG7RmmBqoOnZdy2QlvajJ2QA59g==}
-    peerDependencies:
-      '@types/react': '*'
-      react: ^16.8 || ^17.0 || ^18.0 || ^19.0 || ^19.0.0-rc
-    peerDependenciesMeta:
-      '@types/react':
-        optional: true
-
-  '@radix-ui/react-use-layout-effect@1.1.1':
-    resolution: {integrity: sha512-RbJRS4UWQFkzHTTwVymMTUv8EqYhOp8dOOviLj2ugtTiXRaRQS7GLGxZTLL1jWhMeoSCf5zmcZkqTl9IiYfXcQ==}
-    peerDependencies:
-      '@types/react': '*'
-      react: ^16.8 || ^17.0 || ^18.0 || ^19.0 || ^19.0.0-rc
-    peerDependenciesMeta:
-      '@types/react':
-        optional: true
-
-  '@radix-ui/react-use-rect@1.1.1':
-    resolution: {integrity: sha512-QTYuDesS0VtuHNNvMh+CjlKJ4LJickCMUAqjlE3+j8w+RlRpwyX3apEQKGFzbZGdo7XNG1tXa+bQqIE7HIXT2w==}
-    peerDependencies:
-      '@types/react': '*'
-      react: ^16.8 || ^17.0 || ^18.0 || ^19.0 || ^19.0.0-rc
-    peerDependenciesMeta:
-      '@types/react':
-        optional: true
-
-  '@radix-ui/react-use-size@1.1.1':
-    resolution: {integrity: sha512-ewrXRDTAqAXlkl6t/fkXWNAhFX9I+CkKlw6zjEwk86RSPKwZr3xpBRso655aqYafwtnbpHLj6toFzmd6xdVptQ==}
-    peerDependencies:
-      '@types/react': '*'
-      react: ^16.8 || ^17.0 || ^18.0 || ^19.0 || ^19.0.0-rc
-    peerDependenciesMeta:
-      '@types/react':
-        optional: true
-
-  '@radix-ui/react-visually-hidden@1.2.3':
-    resolution: {integrity: sha512-pzJq12tEaaIhqjbzpCuv/OypJY/BPavOofm+dbab+MHLajy277+1lLm6JFcGgF5eskJ6mquGirhXY2GD/8u8Ug==}
-    peerDependencies:
-      '@types/react': '*'
-      '@types/react-dom': '*'
-      react: ^16.8 || ^17.0 || ^18.0 || ^19.0 || ^19.0.0-rc
-      react-dom: ^16.8 || ^17.0 || ^18.0 || ^19.0 || ^19.0.0-rc
-    peerDependenciesMeta:
-      '@types/react':
-        optional: true
-      '@types/react-dom':
-        optional: true
-
-  '@radix-ui/rect@1.1.1':
-    resolution: {integrity: sha512-HPwpGIzkl28mWyZqG52jiqDJ12waP11Pa1lGoiyUkIEuMLBP0oeK/C89esbXrxsky5we7dfd8U58nm0SgAWpVw==}
-
-  '@supabase/auth-js@2.72.0':
-    resolution: {integrity: sha512-4+bnUrtTDK1YD0/FCx2YtMiQH5FGu9Jlf4IQi5kcqRwRwqp2ey39V61nHNdH86jm3DIzz0aZKiWfTW8qXk1swQ==}
-
-  '@supabase/functions-js@2.5.0':
-    resolution: {integrity: sha512-SXBx6Jvp+MOBekeKFu+G11YLYPeVeGQl23eYyAG9+Ro0pQ1aIP0UZNIBxHKNHqxzR0L0n6gysNr2KT3841NATw==}
-
-  '@supabase/node-fetch@2.6.15':
-    resolution: {integrity: sha512-1ibVeYUacxWYi9i0cf5efil6adJ9WRyZBLivgjs+AUpewx1F3xPi7gLgaASI2SmIQxPoCEjAsLAzKPgMJVgOUQ==}
-    engines: {node: 4.x || >=6.0.0}
->>>>>>> a26aa283
-
-  '@radix-ui/react-id@1.1.1':
-    resolution: {integrity: sha512-kGkGegYIdQsOb4XjsfM97rXsiHaBwco+hFI66oO4s9LU+PLAC5oJ7khdOVFxkhsmlbpUqDAvXw11CluXP+jkHg==}
-    peerDependencies:
-      '@types/react': '*'
-      react: ^16.8 || ^17.0 || ^18.0 || ^19.0 || ^19.0.0-rc
-    peerDependenciesMeta:
-      '@types/react':
-        optional: true
-
-  '@radix-ui/react-label@2.1.7':
-    resolution: {integrity: sha512-YT1GqPSL8kJn20djelMX7/cTRp/Y9w5IZHvfxQTVHrOqa2yMl7i/UfMqKRU5V7mEyKTrUVgJXhNQPVCG8PBLoQ==}
+  '@radix-ui/react-presence@1.1.5':
+    resolution: {integrity: sha512-/jfEwNDdQVBCNvjkGit4h6pMOzq8bHkopq458dPt2lMjx+eBQUohZNG9A7DtO/O5ukSbxuaNGXMjHicgwy6rQQ==}
     peerDependencies:
       '@types/react': '*'
       '@types/react-dom': '*'
@@ -1711,7 +1529,6 @@
     resolution: {integrity: sha512-ik3ZgC9dY/lYVVM++OISsaYDeg1tb0VtP5uL3ouh1koGOaUMDPpbFIei4JkFimWUFPn90sbMNMXQAIVOlnYKJA==}
     engines: {node: '>=10'}
 
-<<<<<<< HEAD
   aria-query@5.3.0:
     resolution: {integrity: sha512-b0P0sZPKtyu8HkeRAfCq0IfURZK+SuwMjY1UXGBU27wpAiTwQAIlq56IbIO+ytk/JjS1fMR14ee5WBBfKi5J6A==}
 
@@ -1726,8 +1543,6 @@
   ast-v8-to-istanbul@0.3.5:
     resolution: {integrity: sha512-9SdXjNheSiE8bALAQCQQuT6fgQaoxJh7IRYrRGZ8/9nv8WhJeC1aXAwN8TbaOssGOukUvyvnkgD9+Yuykvl1aA==}
 
-=======
->>>>>>> a26aa283
   balanced-match@1.0.2:
     resolution: {integrity: sha512-3oSeUO0TMV67hN1AmbXsK4yaqU7tjiHlbxRDZOpH0KW9+CeX4bRAaX0Anxt0tx2MrpRpWwQaPwIlISEJhYU5Pw==}
 
@@ -1941,7 +1756,6 @@
   detect-node-es@1.1.0:
     resolution: {integrity: sha512-ypdmJU/TbBby2Dxibuv7ZLW3Bs1QEmM7nHjEANfohJLvE0XVujisn1qPJcZxg+qDucsr+bP6fLD1rPS3AhJ7EQ==}
 
-<<<<<<< HEAD
   dom-accessibility-api@0.5.16:
     resolution: {integrity: sha512-X7BJ2yElsnOJ30pZF4uIIDfBEVgF4XEBxL9Bxhy6dnrm5hkzqmsWHGTiHqRiITNhMyFLyAiWndIJP7Z1NTteDg==}
 
@@ -1958,8 +1772,6 @@
   eastasianwidth@0.2.0:
     resolution: {integrity: sha512-I88TYZWc9XiYHRQ4/3c5rjjfgkjhLyW2luGIheGERbNQ6OY7yTybanSpDXZa8y7VUP9YmDcYa+eyq4ca7iLqWA==}
 
-=======
->>>>>>> a26aa283
   emoji-regex@8.0.0:
     resolution: {integrity: sha512-MSjYzcWNOA0ewAHpz0MxpYFvwg6yjy1NG3xteoqz644VCo/RPgnr1/GGt+ic3iJTzQ8Eu3TdM14SawnVUmGE6A==}
 
@@ -2047,13 +1859,10 @@
     resolution: {integrity: sha512-FJhYRoDaiatfEkUK8HKlicmu/3SGFD51q3itKDGoSTysQJBnfOcxU5GxnhE1E6soB76MbT0MBtnKJuXyAx+96Q==}
     engines: {node: '>=6'}
 
-<<<<<<< HEAD
   glob@10.4.5:
     resolution: {integrity: sha512-7Bv8RF0k6xjo7d4A/PxYLbUCfb6c+Vpd2/mB2yRDlew7Jb5hEXiCD9ibfO7wpk8i4sevK6DFny9h7EYbM3/sHg==}
     hasBin: true
 
-=======
->>>>>>> a26aa283
   glob@7.2.3:
     resolution: {integrity: sha512-nFR0zLpU2YCaRxwoCJvL6UvCH2JFyFVIvwTLsIf21AuHlMskA1hhTdk+LlYJtOlYt9v6dvszD2BGRqBL+iQK9Q==}
     deprecated: Glob versions prior to v9 are no longer supported
@@ -2237,7 +2046,6 @@
     resolution: {integrity: sha512-xi6IyHML+c9+Q3W0S4fCQJOym42pyurFiJUHEcEyHS0CeKzia4yZDEsLlqOFykxOdHpNy0NmvVO31vcSqAxJCg==}
     engines: {node: '>= 12.0.0'}
 
-<<<<<<< HEAD
   loose-envify@1.4.0:
     resolution: {integrity: sha512-lyuxPGr/Wfhrlem2CL/UcnUc1zcqKAImBDzukY7Y5F/yQiNdko6+fRLevlw1HgMySw7f611UIY408EtxRSoK3Q==}
     hasBin: true
@@ -2252,20 +2060,15 @@
     resolution: {integrity: sha512-F9ODfyqML2coTIsQpSkRHnLSZMtkU8Q+mSfcaIyKwy58u+8k5nvAYeiNhsyMARvzNcXJ9QfWVrcPsC9e9rAxtg==}
     engines: {node: 20 || >=22}
 
-=======
->>>>>>> a26aa283
   lucide-react@0.544.0:
     resolution: {integrity: sha512-t5tS44bqd825zAW45UQxpG2CvcC4urOwn2TrwSH8u+MjeE+1NnWl6QqeQ/6NdjMqdOygyiT9p3Ev0p1NJykxjw==}
     peerDependencies:
       react: ^16.5.1 || ^17.0.0 || ^18.0.0 || ^19.0.0
 
-<<<<<<< HEAD
   lz-string@1.5.0:
     resolution: {integrity: sha512-h5bgJWpxJNswbU7qCrV0tIKQCaS3blPDrqKWx+QxzuzL1zGUzij9XCWLrSLsJPu5t+eWA/ycetzYAO5IOMcWAQ==}
     hasBin: true
 
-=======
->>>>>>> a26aa283
   magic-string@0.30.19:
     resolution: {integrity: sha512-2N21sPY9Ws53PZvsEpVtNuSW+ScYbQdp4b9qUaL+9QkHUrGFKo56Lg9Emg5s9V/qrtNBmiR01sYhUOwu3H+VOw==}
 
@@ -2470,48 +2273,8 @@
     peerDependencies:
       react: ^19.1.0
 
-<<<<<<< HEAD
   react-is@16.13.1:
     resolution: {integrity: sha512-24e6ynE2H+OKt4kqsOvNd8kBpV65zoxbA4BVsEOB3ARVWQki/DHzaUoC5KuON/BiccDaCCTZBuOcfZs70kR8bQ==}
-=======
-  react-remove-scroll-bar@2.3.8:
-    resolution: {integrity: sha512-9r+yi9+mgU33AKcj6IbT9oRCO78WriSj6t/cF8DWBZJ9aOGPOTEDvdUDz1FwKim7QXWwmHqtdHnRJfhAxEG46Q==}
-    engines: {node: '>=10'}
-    peerDependencies:
-      '@types/react': '*'
-      react: ^16.8.0 || ^17.0.0 || ^18.0.0 || ^19.0.0
-    peerDependenciesMeta:
-      '@types/react':
-        optional: true
-
-  react-remove-scroll@2.7.1:
-    resolution: {integrity: sha512-HpMh8+oahmIdOuS5aFKKY6Pyog+FNaZV/XyJOq7b4YFwsFHe5yYfdbIalI4k3vU2nSDql7YskmUseHsRrJqIPA==}
-    engines: {node: '>=10'}
-    peerDependencies:
-      '@types/react': '*'
-      react: ^16.8.0 || ^17.0.0 || ^18.0.0 || ^19.0.0 || ^19.0.0-rc
-    peerDependenciesMeta:
-      '@types/react':
-        optional: true
-
-  react-style-singleton@2.2.3:
-    resolution: {integrity: sha512-b6jSvxvVnyptAiLjbkWLE/lOnR4lfTtDAl+eUC7RZy+QQWc6wRzIV2CE6xBuMmDxc2qIihtDCZD5NPOFl7fRBQ==}
-    engines: {node: '>=10'}
-    peerDependencies:
-      '@types/react': '*'
-      react: ^16.8.0 || ^17.0.0 || ^18.0.0 || ^19.0.0 || ^19.0.0-rc
-    peerDependenciesMeta:
-      '@types/react':
-        optional: true
-
-  react@19.1.0:
-    resolution: {integrity: sha512-FS+XFBNvn3GTAWq26joslQgWNoFu08F4kl0J4CgdNKADkdSGXQyTCnKteIAJy96Br6YbpEU1LSzV5dYtjMkMDg==}
-    engines: {node: '>=0.10.0'}
-
-  readable-stream@3.6.2:
-    resolution: {integrity: sha512-9u/sniCrY3D5WdsERHzHE4G2YCXqoG5FTHUiCC4SIbr6XcLZBY05ya9EKjYek9O5xOAwjGq+1JdGBAS7Q9ScoA==}
-    engines: {node: '>= 6'}
->>>>>>> a26aa283
 
   react-is@17.0.2:
     resolution: {integrity: sha512-w2GsyukL62IJnlaff/nRegPQR94C/XXamvMWmSHRJ4y7Ts/4ocGRmTHvOs8PSE6pB3dWOrD/nueuU5sduBsQ4w==}
@@ -2859,14 +2622,11 @@
       '@types/react':
         optional: true
 
-<<<<<<< HEAD
   use-sync-external-store@1.5.0:
     resolution: {integrity: sha512-Rb46I4cGGVBmjamjphe8L/UnvJD+uPPtTkNvX5mZgqdbavhI4EbgIWJiIHXJ8bc/i9EQGPRh4DwEURJ552Do0A==}
     peerDependencies:
       react: ^16.8.0 || ^17.0.0 || ^18.0.0 || ^19.0.0
 
-=======
->>>>>>> a26aa283
   util-deprecate@1.0.2:
     resolution: {integrity: sha512-EPD5q1uXyFxJpCrLnCc1nHnq3gOa6DZBocAIiI2TaSCA7VCJ1UJDMagCzIkXNsUYfD1daK//LTEQ8xiIbrHtcw==}
 
@@ -3130,30 +2890,7 @@
       tslib: 2.8.1
     optional: true
 
-<<<<<<< HEAD
   '@esbuild/aix-ppc64@0.25.10':
-=======
-  '@floating-ui/core@1.7.3':
-    dependencies:
-      '@floating-ui/utils': 0.2.10
-
-  '@floating-ui/dom@1.7.4':
-    dependencies:
-      '@floating-ui/core': 1.7.3
-      '@floating-ui/utils': 0.2.10
-
-  '@floating-ui/react-dom@2.1.6(react-dom@19.1.0(react@19.1.0))(react@19.1.0)':
-    dependencies:
-      '@floating-ui/dom': 1.7.4
-      react: 19.1.0
-      react-dom: 19.1.0(react@19.1.0)
-
-  '@floating-ui/utils@0.2.10': {}
-
-  '@img/sharp-darwin-arm64@0.34.3':
-    optionalDependencies:
-      '@img/sharp-libvips-darwin-arm64': 1.2.0
->>>>>>> a26aa283
     optional: true
 
   '@esbuild/android-arm64@0.25.10':
@@ -3455,6 +3192,28 @@
     optionalDependencies:
       '@types/react': 19.1.12
 
+  '@radix-ui/react-dialog@1.1.15(@types/react-dom@19.1.9(@types/react@19.1.12))(@types/react@19.1.12)(react-dom@19.1.0(react@19.1.0))(react@19.1.0)':
+    dependencies:
+      '@radix-ui/primitive': 1.1.3
+      '@radix-ui/react-compose-refs': 1.1.2(@types/react@19.1.12)(react@19.1.0)
+      '@radix-ui/react-context': 1.1.2(@types/react@19.1.12)(react@19.1.0)
+      '@radix-ui/react-dismissable-layer': 1.1.11(@types/react-dom@19.1.9(@types/react@19.1.12))(@types/react@19.1.12)(react-dom@19.1.0(react@19.1.0))(react@19.1.0)
+      '@radix-ui/react-focus-guards': 1.1.3(@types/react@19.1.12)(react@19.1.0)
+      '@radix-ui/react-focus-scope': 1.1.7(@types/react-dom@19.1.9(@types/react@19.1.12))(@types/react@19.1.12)(react-dom@19.1.0(react@19.1.0))(react@19.1.0)
+      '@radix-ui/react-id': 1.1.1(@types/react@19.1.12)(react@19.1.0)
+      '@radix-ui/react-portal': 1.1.9(@types/react-dom@19.1.9(@types/react@19.1.12))(@types/react@19.1.12)(react-dom@19.1.0(react@19.1.0))(react@19.1.0)
+      '@radix-ui/react-presence': 1.1.5(@types/react-dom@19.1.9(@types/react@19.1.12))(@types/react@19.1.12)(react-dom@19.1.0(react@19.1.0))(react@19.1.0)
+      '@radix-ui/react-primitive': 2.1.3(@types/react-dom@19.1.9(@types/react@19.1.12))(@types/react@19.1.12)(react-dom@19.1.0(react@19.1.0))(react@19.1.0)
+      '@radix-ui/react-slot': 1.2.3(@types/react@19.1.12)(react@19.1.0)
+      '@radix-ui/react-use-controllable-state': 1.2.2(@types/react@19.1.12)(react@19.1.0)
+      aria-hidden: 1.2.6
+      react: 19.1.0
+      react-dom: 19.1.0(react@19.1.0)
+      react-remove-scroll: 2.7.1(@types/react@19.1.12)(react@19.1.0)
+    optionalDependencies:
+      '@types/react': 19.1.12
+      '@types/react-dom': 19.1.9(@types/react@19.1.12)
+
   '@radix-ui/react-direction@1.1.1(@types/react@19.1.12)(react@19.1.0)':
     dependencies:
       react: 19.1.0
@@ -3474,6 +3233,21 @@
       '@types/react': 19.1.12
       '@types/react-dom': 19.1.9(@types/react@19.1.12)
 
+  '@radix-ui/react-dropdown-menu@2.1.16(@types/react-dom@19.1.9(@types/react@19.1.12))(@types/react@19.1.12)(react-dom@19.1.0(react@19.1.0))(react@19.1.0)':
+    dependencies:
+      '@radix-ui/primitive': 1.1.3
+      '@radix-ui/react-compose-refs': 1.1.2(@types/react@19.1.12)(react@19.1.0)
+      '@radix-ui/react-context': 1.1.2(@types/react@19.1.12)(react@19.1.0)
+      '@radix-ui/react-id': 1.1.1(@types/react@19.1.12)(react@19.1.0)
+      '@radix-ui/react-menu': 2.1.16(@types/react-dom@19.1.9(@types/react@19.1.12))(@types/react@19.1.12)(react-dom@19.1.0(react@19.1.0))(react@19.1.0)
+      '@radix-ui/react-primitive': 2.1.3(@types/react-dom@19.1.9(@types/react@19.1.12))(@types/react@19.1.12)(react-dom@19.1.0(react@19.1.0))(react@19.1.0)
+      '@radix-ui/react-use-controllable-state': 1.2.2(@types/react@19.1.12)(react@19.1.0)
+      react: 19.1.0
+      react-dom: 19.1.0(react@19.1.0)
+    optionalDependencies:
+      '@types/react': 19.1.12
+      '@types/react-dom': 19.1.9(@types/react@19.1.12)
+
   '@radix-ui/react-focus-guards@1.1.3(@types/react@19.1.12)(react@19.1.0)':
     dependencies:
       react: 19.1.0
@@ -3498,9 +3272,122 @@
     optionalDependencies:
       '@types/react': 19.1.12
 
+  '@radix-ui/react-context@1.1.2(@types/react@19.1.12)(react@19.1.0)':
+    dependencies:
+      react: 19.1.0
+    optionalDependencies:
+      '@types/react': 19.1.12
+
+  '@radix-ui/react-direction@1.1.1(@types/react@19.1.12)(react@19.1.0)':
+    dependencies:
+      react: 19.1.0
+    optionalDependencies:
+      '@types/react': 19.1.12
+
+  '@radix-ui/react-dismissable-layer@1.1.11(@types/react-dom@19.1.9(@types/react@19.1.12))(@types/react@19.1.12)(react-dom@19.1.0(react@19.1.0))(react@19.1.0)':
+    dependencies:
+      '@radix-ui/primitive': 1.1.3
+      '@radix-ui/react-compose-refs': 1.1.2(@types/react@19.1.12)(react@19.1.0)
+      '@radix-ui/react-primitive': 2.1.3(@types/react-dom@19.1.9(@types/react@19.1.12))(@types/react@19.1.12)(react-dom@19.1.0(react@19.1.0))(react@19.1.0)
+      '@radix-ui/react-use-callback-ref': 1.1.1(@types/react@19.1.12)(react@19.1.0)
+      '@radix-ui/react-use-escape-keydown': 1.1.1(@types/react@19.1.12)(react@19.1.0)
+      react: 19.1.0
+      react-dom: 19.1.0(react@19.1.0)
+    optionalDependencies:
+      '@types/react': 19.1.12
+      '@types/react-dom': 19.1.9(@types/react@19.1.12)
+
+  '@radix-ui/react-focus-guards@1.1.3(@types/react@19.1.12)(react@19.1.0)':
+    dependencies:
+      react: 19.1.0
+    optionalDependencies:
+      '@types/react': 19.1.12
+
+  '@radix-ui/react-focus-scope@1.1.7(@types/react-dom@19.1.9(@types/react@19.1.12))(@types/react@19.1.12)(react-dom@19.1.0(react@19.1.0))(react@19.1.0)':
+    dependencies:
+      '@radix-ui/react-compose-refs': 1.1.2(@types/react@19.1.12)(react@19.1.0)
+      '@radix-ui/react-primitive': 2.1.3(@types/react-dom@19.1.9(@types/react@19.1.12))(@types/react@19.1.12)(react-dom@19.1.0(react@19.1.0))(react@19.1.0)
+      '@radix-ui/react-use-callback-ref': 1.1.1(@types/react@19.1.12)(react@19.1.0)
+      react: 19.1.0
+      react-dom: 19.1.0(react@19.1.0)
+    optionalDependencies:
+      '@types/react': 19.1.12
+      '@types/react-dom': 19.1.9(@types/react@19.1.12)
+
+  '@radix-ui/react-id@1.1.1(@types/react@19.1.12)(react@19.1.0)':
+    dependencies:
+      '@radix-ui/react-use-layout-effect': 1.1.1(@types/react@19.1.12)(react@19.1.0)
+      react: 19.1.0
+    optionalDependencies:
+      '@types/react': 19.1.12
+
   '@radix-ui/react-label@2.1.7(@types/react-dom@19.1.9(@types/react@19.1.12))(@types/react@19.1.12)(react-dom@19.1.0(react@19.1.0))(react@19.1.0)':
     dependencies:
       '@radix-ui/react-primitive': 2.1.3(@types/react-dom@19.1.9(@types/react@19.1.12))(@types/react@19.1.12)(react-dom@19.1.0(react@19.1.0))(react@19.1.0)
+      react: 19.1.0
+      react-dom: 19.1.0(react@19.1.0)
+    optionalDependencies:
+      '@types/react': 19.1.12
+      '@types/react-dom': 19.1.9(@types/react@19.1.12)
+
+  '@radix-ui/react-menu@2.1.16(@types/react-dom@19.1.9(@types/react@19.1.12))(@types/react@19.1.12)(react-dom@19.1.0(react@19.1.0))(react@19.1.0)':
+    dependencies:
+      '@radix-ui/primitive': 1.1.3
+      '@radix-ui/react-collection': 1.1.7(@types/react-dom@19.1.9(@types/react@19.1.12))(@types/react@19.1.12)(react-dom@19.1.0(react@19.1.0))(react@19.1.0)
+      '@radix-ui/react-compose-refs': 1.1.2(@types/react@19.1.12)(react@19.1.0)
+      '@radix-ui/react-context': 1.1.2(@types/react@19.1.12)(react@19.1.0)
+      '@radix-ui/react-direction': 1.1.1(@types/react@19.1.12)(react@19.1.0)
+      '@radix-ui/react-dismissable-layer': 1.1.11(@types/react-dom@19.1.9(@types/react@19.1.12))(@types/react@19.1.12)(react-dom@19.1.0(react@19.1.0))(react@19.1.0)
+      '@radix-ui/react-focus-guards': 1.1.3(@types/react@19.1.12)(react@19.1.0)
+      '@radix-ui/react-focus-scope': 1.1.7(@types/react-dom@19.1.9(@types/react@19.1.12))(@types/react@19.1.12)(react-dom@19.1.0(react@19.1.0))(react@19.1.0)
+      '@radix-ui/react-id': 1.1.1(@types/react@19.1.12)(react@19.1.0)
+      '@radix-ui/react-popper': 1.2.8(@types/react-dom@19.1.9(@types/react@19.1.12))(@types/react@19.1.12)(react-dom@19.1.0(react@19.1.0))(react@19.1.0)
+      '@radix-ui/react-portal': 1.1.9(@types/react-dom@19.1.9(@types/react@19.1.12))(@types/react@19.1.12)(react-dom@19.1.0(react@19.1.0))(react@19.1.0)
+      '@radix-ui/react-presence': 1.1.5(@types/react-dom@19.1.9(@types/react@19.1.12))(@types/react@19.1.12)(react-dom@19.1.0(react@19.1.0))(react@19.1.0)
+      '@radix-ui/react-primitive': 2.1.3(@types/react-dom@19.1.9(@types/react@19.1.12))(@types/react@19.1.12)(react-dom@19.1.0(react@19.1.0))(react@19.1.0)
+      '@radix-ui/react-roving-focus': 1.1.11(@types/react-dom@19.1.9(@types/react@19.1.12))(@types/react@19.1.12)(react-dom@19.1.0(react@19.1.0))(react@19.1.0)
+      '@radix-ui/react-slot': 1.2.3(@types/react@19.1.12)(react@19.1.0)
+      '@radix-ui/react-use-callback-ref': 1.1.1(@types/react@19.1.12)(react@19.1.0)
+      aria-hidden: 1.2.6
+      react: 19.1.0
+      react-dom: 19.1.0(react@19.1.0)
+      react-remove-scroll: 2.7.1(@types/react@19.1.12)(react@19.1.0)
+    optionalDependencies:
+      '@types/react': 19.1.12
+      '@types/react-dom': 19.1.9(@types/react@19.1.12)
+
+  '@radix-ui/react-popper@1.2.8(@types/react-dom@19.1.9(@types/react@19.1.12))(@types/react@19.1.12)(react-dom@19.1.0(react@19.1.0))(react@19.1.0)':
+    dependencies:
+      '@floating-ui/react-dom': 2.1.6(react-dom@19.1.0(react@19.1.0))(react@19.1.0)
+      '@radix-ui/react-arrow': 1.1.7(@types/react-dom@19.1.9(@types/react@19.1.12))(@types/react@19.1.12)(react-dom@19.1.0(react@19.1.0))(react@19.1.0)
+      '@radix-ui/react-compose-refs': 1.1.2(@types/react@19.1.12)(react@19.1.0)
+      '@radix-ui/react-context': 1.1.2(@types/react@19.1.12)(react@19.1.0)
+      '@radix-ui/react-primitive': 2.1.3(@types/react-dom@19.1.9(@types/react@19.1.12))(@types/react@19.1.12)(react-dom@19.1.0(react@19.1.0))(react@19.1.0)
+      '@radix-ui/react-use-callback-ref': 1.1.1(@types/react@19.1.12)(react@19.1.0)
+      '@radix-ui/react-use-layout-effect': 1.1.1(@types/react@19.1.12)(react@19.1.0)
+      '@radix-ui/react-use-rect': 1.1.1(@types/react@19.1.12)(react@19.1.0)
+      '@radix-ui/react-use-size': 1.1.1(@types/react@19.1.12)(react@19.1.0)
+      '@radix-ui/rect': 1.1.1
+      react: 19.1.0
+      react-dom: 19.1.0(react@19.1.0)
+    optionalDependencies:
+      '@types/react': 19.1.12
+      '@types/react-dom': 19.1.9(@types/react@19.1.12)
+
+  '@radix-ui/react-portal@1.1.9(@types/react-dom@19.1.9(@types/react@19.1.12))(@types/react@19.1.12)(react-dom@19.1.0(react@19.1.0))(react@19.1.0)':
+    dependencies:
+      '@radix-ui/react-primitive': 2.1.3(@types/react-dom@19.1.9(@types/react@19.1.12))(@types/react@19.1.12)(react-dom@19.1.0(react@19.1.0))(react@19.1.0)
+      '@radix-ui/react-use-layout-effect': 1.1.1(@types/react@19.1.12)(react@19.1.0)
+      react: 19.1.0
+      react-dom: 19.1.0(react@19.1.0)
+    optionalDependencies:
+      '@types/react': 19.1.12
+      '@types/react-dom': 19.1.9(@types/react@19.1.12)
+
+  '@radix-ui/react-presence@1.1.5(@types/react-dom@19.1.9(@types/react@19.1.12))(@types/react@19.1.12)(react-dom@19.1.0(react@19.1.0))(react@19.1.0)':
+    dependencies:
+      '@radix-ui/react-compose-refs': 1.1.2(@types/react@19.1.12)(react@19.1.0)
+      '@radix-ui/react-use-layout-effect': 1.1.1(@types/react@19.1.12)(react@19.1.0)
       react: 19.1.0
       react-dom: 19.1.0(react@19.1.0)
     optionalDependencies:
@@ -3784,7 +3671,6 @@
   '@rollup/rollup-openharmony-arm64@4.52.4':
     optional: true
 
-<<<<<<< HEAD
   '@rollup/rollup-win32-arm64-msvc@4.52.4':
     optional: true
 
@@ -3800,316 +3686,6 @@
   '@standard-schema/spec@1.0.0': {}
 
   '@standard-schema/utils@0.3.0': {}
-=======
-  '@radix-ui/primitive@1.1.3': {}
-
-  '@radix-ui/react-arrow@1.1.7(@types/react-dom@19.1.9(@types/react@19.1.12))(@types/react@19.1.12)(react-dom@19.1.0(react@19.1.0))(react@19.1.0)':
-    dependencies:
-      '@radix-ui/react-primitive': 2.1.3(@types/react-dom@19.1.9(@types/react@19.1.12))(@types/react@19.1.12)(react-dom@19.1.0(react@19.1.0))(react@19.1.0)
-      react: 19.1.0
-      react-dom: 19.1.0(react@19.1.0)
-    optionalDependencies:
-      '@types/react': 19.1.12
-      '@types/react-dom': 19.1.9(@types/react@19.1.12)
-
-  '@radix-ui/react-collection@1.1.7(@types/react-dom@19.1.9(@types/react@19.1.12))(@types/react@19.1.12)(react-dom@19.1.0(react@19.1.0))(react@19.1.0)':
-    dependencies:
-      '@radix-ui/react-compose-refs': 1.1.2(@types/react@19.1.12)(react@19.1.0)
-      '@radix-ui/react-context': 1.1.2(@types/react@19.1.12)(react@19.1.0)
-      '@radix-ui/react-primitive': 2.1.3(@types/react-dom@19.1.9(@types/react@19.1.12))(@types/react@19.1.12)(react-dom@19.1.0(react@19.1.0))(react@19.1.0)
-      '@radix-ui/react-slot': 1.2.3(@types/react@19.1.12)(react@19.1.0)
-      react: 19.1.0
-      react-dom: 19.1.0(react@19.1.0)
-    optionalDependencies:
-      '@types/react': 19.1.12
-      '@types/react-dom': 19.1.9(@types/react@19.1.12)
-
-  '@radix-ui/react-compose-refs@1.1.2(@types/react@19.1.12)(react@19.1.0)':
-    dependencies:
-      react: 19.1.0
-    optionalDependencies:
-      '@types/react': 19.1.12
-
-  '@radix-ui/react-context@1.1.2(@types/react@19.1.12)(react@19.1.0)':
-    dependencies:
-      react: 19.1.0
-    optionalDependencies:
-      '@types/react': 19.1.12
-
-  '@radix-ui/react-dialog@1.1.15(@types/react-dom@19.1.9(@types/react@19.1.12))(@types/react@19.1.12)(react-dom@19.1.0(react@19.1.0))(react@19.1.0)':
-    dependencies:
-      '@radix-ui/primitive': 1.1.3
-      '@radix-ui/react-compose-refs': 1.1.2(@types/react@19.1.12)(react@19.1.0)
-      '@radix-ui/react-context': 1.1.2(@types/react@19.1.12)(react@19.1.0)
-      '@radix-ui/react-dismissable-layer': 1.1.11(@types/react-dom@19.1.9(@types/react@19.1.12))(@types/react@19.1.12)(react-dom@19.1.0(react@19.1.0))(react@19.1.0)
-      '@radix-ui/react-focus-guards': 1.1.3(@types/react@19.1.12)(react@19.1.0)
-      '@radix-ui/react-focus-scope': 1.1.7(@types/react-dom@19.1.9(@types/react@19.1.12))(@types/react@19.1.12)(react-dom@19.1.0(react@19.1.0))(react@19.1.0)
-      '@radix-ui/react-id': 1.1.1(@types/react@19.1.12)(react@19.1.0)
-      '@radix-ui/react-portal': 1.1.9(@types/react-dom@19.1.9(@types/react@19.1.12))(@types/react@19.1.12)(react-dom@19.1.0(react@19.1.0))(react@19.1.0)
-      '@radix-ui/react-presence': 1.1.5(@types/react-dom@19.1.9(@types/react@19.1.12))(@types/react@19.1.12)(react-dom@19.1.0(react@19.1.0))(react@19.1.0)
-      '@radix-ui/react-primitive': 2.1.3(@types/react-dom@19.1.9(@types/react@19.1.12))(@types/react@19.1.12)(react-dom@19.1.0(react@19.1.0))(react@19.1.0)
-      '@radix-ui/react-slot': 1.2.3(@types/react@19.1.12)(react@19.1.0)
-      '@radix-ui/react-use-controllable-state': 1.2.2(@types/react@19.1.12)(react@19.1.0)
-      aria-hidden: 1.2.6
-      react: 19.1.0
-      react-dom: 19.1.0(react@19.1.0)
-      react-remove-scroll: 2.7.1(@types/react@19.1.12)(react@19.1.0)
-    optionalDependencies:
-      '@types/react': 19.1.12
-      '@types/react-dom': 19.1.9(@types/react@19.1.12)
-
-  '@radix-ui/react-direction@1.1.1(@types/react@19.1.12)(react@19.1.0)':
-    dependencies:
-      react: 19.1.0
-    optionalDependencies:
-      '@types/react': 19.1.12
-
-  '@radix-ui/react-dismissable-layer@1.1.11(@types/react-dom@19.1.9(@types/react@19.1.12))(@types/react@19.1.12)(react-dom@19.1.0(react@19.1.0))(react@19.1.0)':
-    dependencies:
-      '@radix-ui/primitive': 1.1.3
-      '@radix-ui/react-compose-refs': 1.1.2(@types/react@19.1.12)(react@19.1.0)
-      '@radix-ui/react-primitive': 2.1.3(@types/react-dom@19.1.9(@types/react@19.1.12))(@types/react@19.1.12)(react-dom@19.1.0(react@19.1.0))(react@19.1.0)
-      '@radix-ui/react-use-callback-ref': 1.1.1(@types/react@19.1.12)(react@19.1.0)
-      '@radix-ui/react-use-escape-keydown': 1.1.1(@types/react@19.1.12)(react@19.1.0)
-      react: 19.1.0
-      react-dom: 19.1.0(react@19.1.0)
-    optionalDependencies:
-      '@types/react': 19.1.12
-      '@types/react-dom': 19.1.9(@types/react@19.1.12)
-
-  '@radix-ui/react-dropdown-menu@2.1.16(@types/react-dom@19.1.9(@types/react@19.1.12))(@types/react@19.1.12)(react-dom@19.1.0(react@19.1.0))(react@19.1.0)':
-    dependencies:
-      '@radix-ui/primitive': 1.1.3
-      '@radix-ui/react-compose-refs': 1.1.2(@types/react@19.1.12)(react@19.1.0)
-      '@radix-ui/react-context': 1.1.2(@types/react@19.1.12)(react@19.1.0)
-      '@radix-ui/react-id': 1.1.1(@types/react@19.1.12)(react@19.1.0)
-      '@radix-ui/react-menu': 2.1.16(@types/react-dom@19.1.9(@types/react@19.1.12))(@types/react@19.1.12)(react-dom@19.1.0(react@19.1.0))(react@19.1.0)
-      '@radix-ui/react-primitive': 2.1.3(@types/react-dom@19.1.9(@types/react@19.1.12))(@types/react@19.1.12)(react-dom@19.1.0(react@19.1.0))(react@19.1.0)
-      '@radix-ui/react-use-controllable-state': 1.2.2(@types/react@19.1.12)(react@19.1.0)
-      react: 19.1.0
-      react-dom: 19.1.0(react@19.1.0)
-    optionalDependencies:
-      '@types/react': 19.1.12
-      '@types/react-dom': 19.1.9(@types/react@19.1.12)
-
-  '@radix-ui/react-focus-guards@1.1.3(@types/react@19.1.12)(react@19.1.0)':
-    dependencies:
-      react: 19.1.0
-    optionalDependencies:
-      '@types/react': 19.1.12
-
-  '@radix-ui/react-focus-scope@1.1.7(@types/react-dom@19.1.9(@types/react@19.1.12))(@types/react@19.1.12)(react-dom@19.1.0(react@19.1.0))(react@19.1.0)':
-    dependencies:
-      '@radix-ui/react-compose-refs': 1.1.2(@types/react@19.1.12)(react@19.1.0)
-      '@radix-ui/react-primitive': 2.1.3(@types/react-dom@19.1.9(@types/react@19.1.12))(@types/react@19.1.12)(react-dom@19.1.0(react@19.1.0))(react@19.1.0)
-      '@radix-ui/react-use-callback-ref': 1.1.1(@types/react@19.1.12)(react@19.1.0)
-      react: 19.1.0
-      react-dom: 19.1.0(react@19.1.0)
-    optionalDependencies:
-      '@types/react': 19.1.12
-      '@types/react-dom': 19.1.9(@types/react@19.1.12)
-
-  '@radix-ui/react-id@1.1.1(@types/react@19.1.12)(react@19.1.0)':
-    dependencies:
-      '@radix-ui/react-use-layout-effect': 1.1.1(@types/react@19.1.12)(react@19.1.0)
-      react: 19.1.0
-    optionalDependencies:
-      '@types/react': 19.1.12
-
-  '@radix-ui/react-label@2.1.7(@types/react-dom@19.1.9(@types/react@19.1.12))(@types/react@19.1.12)(react-dom@19.1.0(react@19.1.0))(react@19.1.0)':
-    dependencies:
-      '@radix-ui/react-primitive': 2.1.3(@types/react-dom@19.1.9(@types/react@19.1.12))(@types/react@19.1.12)(react-dom@19.1.0(react@19.1.0))(react@19.1.0)
-      react: 19.1.0
-      react-dom: 19.1.0(react@19.1.0)
-    optionalDependencies:
-      '@types/react': 19.1.12
-      '@types/react-dom': 19.1.9(@types/react@19.1.12)
-
-  '@radix-ui/react-menu@2.1.16(@types/react-dom@19.1.9(@types/react@19.1.12))(@types/react@19.1.12)(react-dom@19.1.0(react@19.1.0))(react@19.1.0)':
-    dependencies:
-      '@radix-ui/primitive': 1.1.3
-      '@radix-ui/react-collection': 1.1.7(@types/react-dom@19.1.9(@types/react@19.1.12))(@types/react@19.1.12)(react-dom@19.1.0(react@19.1.0))(react@19.1.0)
-      '@radix-ui/react-compose-refs': 1.1.2(@types/react@19.1.12)(react@19.1.0)
-      '@radix-ui/react-context': 1.1.2(@types/react@19.1.12)(react@19.1.0)
-      '@radix-ui/react-direction': 1.1.1(@types/react@19.1.12)(react@19.1.0)
-      '@radix-ui/react-dismissable-layer': 1.1.11(@types/react-dom@19.1.9(@types/react@19.1.12))(@types/react@19.1.12)(react-dom@19.1.0(react@19.1.0))(react@19.1.0)
-      '@radix-ui/react-focus-guards': 1.1.3(@types/react@19.1.12)(react@19.1.0)
-      '@radix-ui/react-focus-scope': 1.1.7(@types/react-dom@19.1.9(@types/react@19.1.12))(@types/react@19.1.12)(react-dom@19.1.0(react@19.1.0))(react@19.1.0)
-      '@radix-ui/react-id': 1.1.1(@types/react@19.1.12)(react@19.1.0)
-      '@radix-ui/react-popper': 1.2.8(@types/react-dom@19.1.9(@types/react@19.1.12))(@types/react@19.1.12)(react-dom@19.1.0(react@19.1.0))(react@19.1.0)
-      '@radix-ui/react-portal': 1.1.9(@types/react-dom@19.1.9(@types/react@19.1.12))(@types/react@19.1.12)(react-dom@19.1.0(react@19.1.0))(react@19.1.0)
-      '@radix-ui/react-presence': 1.1.5(@types/react-dom@19.1.9(@types/react@19.1.12))(@types/react@19.1.12)(react-dom@19.1.0(react@19.1.0))(react@19.1.0)
-      '@radix-ui/react-primitive': 2.1.3(@types/react-dom@19.1.9(@types/react@19.1.12))(@types/react@19.1.12)(react-dom@19.1.0(react@19.1.0))(react@19.1.0)
-      '@radix-ui/react-roving-focus': 1.1.11(@types/react-dom@19.1.9(@types/react@19.1.12))(@types/react@19.1.12)(react-dom@19.1.0(react@19.1.0))(react@19.1.0)
-      '@radix-ui/react-slot': 1.2.3(@types/react@19.1.12)(react@19.1.0)
-      '@radix-ui/react-use-callback-ref': 1.1.1(@types/react@19.1.12)(react@19.1.0)
-      aria-hidden: 1.2.6
-      react: 19.1.0
-      react-dom: 19.1.0(react@19.1.0)
-      react-remove-scroll: 2.7.1(@types/react@19.1.12)(react@19.1.0)
-    optionalDependencies:
-      '@types/react': 19.1.12
-      '@types/react-dom': 19.1.9(@types/react@19.1.12)
-
-  '@radix-ui/react-popper@1.2.8(@types/react-dom@19.1.9(@types/react@19.1.12))(@types/react@19.1.12)(react-dom@19.1.0(react@19.1.0))(react@19.1.0)':
-    dependencies:
-      '@floating-ui/react-dom': 2.1.6(react-dom@19.1.0(react@19.1.0))(react@19.1.0)
-      '@radix-ui/react-arrow': 1.1.7(@types/react-dom@19.1.9(@types/react@19.1.12))(@types/react@19.1.12)(react-dom@19.1.0(react@19.1.0))(react@19.1.0)
-      '@radix-ui/react-compose-refs': 1.1.2(@types/react@19.1.12)(react@19.1.0)
-      '@radix-ui/react-context': 1.1.2(@types/react@19.1.12)(react@19.1.0)
-      '@radix-ui/react-primitive': 2.1.3(@types/react-dom@19.1.9(@types/react@19.1.12))(@types/react@19.1.12)(react-dom@19.1.0(react@19.1.0))(react@19.1.0)
-      '@radix-ui/react-use-callback-ref': 1.1.1(@types/react@19.1.12)(react@19.1.0)
-      '@radix-ui/react-use-layout-effect': 1.1.1(@types/react@19.1.12)(react@19.1.0)
-      '@radix-ui/react-use-rect': 1.1.1(@types/react@19.1.12)(react@19.1.0)
-      '@radix-ui/react-use-size': 1.1.1(@types/react@19.1.12)(react@19.1.0)
-      '@radix-ui/rect': 1.1.1
-      react: 19.1.0
-      react-dom: 19.1.0(react@19.1.0)
-    optionalDependencies:
-      '@types/react': 19.1.12
-      '@types/react-dom': 19.1.9(@types/react@19.1.12)
-
-  '@radix-ui/react-portal@1.1.9(@types/react-dom@19.1.9(@types/react@19.1.12))(@types/react@19.1.12)(react-dom@19.1.0(react@19.1.0))(react@19.1.0)':
-    dependencies:
-      '@radix-ui/react-primitive': 2.1.3(@types/react-dom@19.1.9(@types/react@19.1.12))(@types/react@19.1.12)(react-dom@19.1.0(react@19.1.0))(react@19.1.0)
-      '@radix-ui/react-use-layout-effect': 1.1.1(@types/react@19.1.12)(react@19.1.0)
-      react: 19.1.0
-      react-dom: 19.1.0(react@19.1.0)
-    optionalDependencies:
-      '@types/react': 19.1.12
-      '@types/react-dom': 19.1.9(@types/react@19.1.12)
-
-  '@radix-ui/react-presence@1.1.5(@types/react-dom@19.1.9(@types/react@19.1.12))(@types/react@19.1.12)(react-dom@19.1.0(react@19.1.0))(react@19.1.0)':
-    dependencies:
-      '@radix-ui/react-compose-refs': 1.1.2(@types/react@19.1.12)(react@19.1.0)
-      '@radix-ui/react-use-layout-effect': 1.1.1(@types/react@19.1.12)(react@19.1.0)
-      react: 19.1.0
-      react-dom: 19.1.0(react@19.1.0)
-    optionalDependencies:
-      '@types/react': 19.1.12
-      '@types/react-dom': 19.1.9(@types/react@19.1.12)
-
-  '@radix-ui/react-primitive@2.1.3(@types/react-dom@19.1.9(@types/react@19.1.12))(@types/react@19.1.12)(react-dom@19.1.0(react@19.1.0))(react@19.1.0)':
-    dependencies:
-      '@radix-ui/react-slot': 1.2.3(@types/react@19.1.12)(react@19.1.0)
-      react: 19.1.0
-      react-dom: 19.1.0(react@19.1.0)
-    optionalDependencies:
-      '@types/react': 19.1.12
-      '@types/react-dom': 19.1.9(@types/react@19.1.12)
-
-  '@radix-ui/react-roving-focus@1.1.11(@types/react-dom@19.1.9(@types/react@19.1.12))(@types/react@19.1.12)(react-dom@19.1.0(react@19.1.0))(react@19.1.0)':
-    dependencies:
-      '@radix-ui/primitive': 1.1.3
-      '@radix-ui/react-collection': 1.1.7(@types/react-dom@19.1.9(@types/react@19.1.12))(@types/react@19.1.12)(react-dom@19.1.0(react@19.1.0))(react@19.1.0)
-      '@radix-ui/react-compose-refs': 1.1.2(@types/react@19.1.12)(react@19.1.0)
-      '@radix-ui/react-context': 1.1.2(@types/react@19.1.12)(react@19.1.0)
-      '@radix-ui/react-direction': 1.1.1(@types/react@19.1.12)(react@19.1.0)
-      '@radix-ui/react-id': 1.1.1(@types/react@19.1.12)(react@19.1.0)
-      '@radix-ui/react-primitive': 2.1.3(@types/react-dom@19.1.9(@types/react@19.1.12))(@types/react@19.1.12)(react-dom@19.1.0(react@19.1.0))(react@19.1.0)
-      '@radix-ui/react-use-callback-ref': 1.1.1(@types/react@19.1.12)(react@19.1.0)
-      '@radix-ui/react-use-controllable-state': 1.2.2(@types/react@19.1.12)(react@19.1.0)
-      react: 19.1.0
-      react-dom: 19.1.0(react@19.1.0)
-    optionalDependencies:
-      '@types/react': 19.1.12
-      '@types/react-dom': 19.1.9(@types/react@19.1.12)
-
-  '@radix-ui/react-separator@1.1.7(@types/react-dom@19.1.9(@types/react@19.1.12))(@types/react@19.1.12)(react-dom@19.1.0(react@19.1.0))(react@19.1.0)':
-    dependencies:
-      '@radix-ui/react-primitive': 2.1.3(@types/react-dom@19.1.9(@types/react@19.1.12))(@types/react@19.1.12)(react-dom@19.1.0(react@19.1.0))(react@19.1.0)
-      react: 19.1.0
-      react-dom: 19.1.0(react@19.1.0)
-    optionalDependencies:
-      '@types/react': 19.1.12
-      '@types/react-dom': 19.1.9(@types/react@19.1.12)
-
-  '@radix-ui/react-slot@1.2.3(@types/react@19.1.12)(react@19.1.0)':
-    dependencies:
-      '@radix-ui/react-compose-refs': 1.1.2(@types/react@19.1.12)(react@19.1.0)
-      react: 19.1.0
-    optionalDependencies:
-      '@types/react': 19.1.12
->>>>>>> a26aa283
-
-  '@radix-ui/react-tooltip@1.2.8(@types/react-dom@19.1.9(@types/react@19.1.12))(@types/react@19.1.12)(react-dom@19.1.0(react@19.1.0))(react@19.1.0)':
-    dependencies:
-      '@radix-ui/primitive': 1.1.3
-      '@radix-ui/react-compose-refs': 1.1.2(@types/react@19.1.12)(react@19.1.0)
-      '@radix-ui/react-context': 1.1.2(@types/react@19.1.12)(react@19.1.0)
-      '@radix-ui/react-dismissable-layer': 1.1.11(@types/react-dom@19.1.9(@types/react@19.1.12))(@types/react@19.1.12)(react-dom@19.1.0(react@19.1.0))(react@19.1.0)
-      '@radix-ui/react-id': 1.1.1(@types/react@19.1.12)(react@19.1.0)
-      '@radix-ui/react-popper': 1.2.8(@types/react-dom@19.1.9(@types/react@19.1.12))(@types/react@19.1.12)(react-dom@19.1.0(react@19.1.0))(react@19.1.0)
-      '@radix-ui/react-portal': 1.1.9(@types/react-dom@19.1.9(@types/react@19.1.12))(@types/react@19.1.12)(react-dom@19.1.0(react@19.1.0))(react@19.1.0)
-      '@radix-ui/react-presence': 1.1.5(@types/react-dom@19.1.9(@types/react@19.1.12))(@types/react@19.1.12)(react-dom@19.1.0(react@19.1.0))(react@19.1.0)
-      '@radix-ui/react-primitive': 2.1.3(@types/react-dom@19.1.9(@types/react@19.1.12))(@types/react@19.1.12)(react-dom@19.1.0(react@19.1.0))(react@19.1.0)
-      '@radix-ui/react-slot': 1.2.3(@types/react@19.1.12)(react@19.1.0)
-      '@radix-ui/react-use-controllable-state': 1.2.2(@types/react@19.1.12)(react@19.1.0)
-      '@radix-ui/react-visually-hidden': 1.2.3(@types/react-dom@19.1.9(@types/react@19.1.12))(@types/react@19.1.12)(react-dom@19.1.0(react@19.1.0))(react@19.1.0)
-      react: 19.1.0
-      react-dom: 19.1.0(react@19.1.0)
-    optionalDependencies:
-      '@types/react': 19.1.12
-      '@types/react-dom': 19.1.9(@types/react@19.1.12)
-
-  '@radix-ui/react-use-callback-ref@1.1.1(@types/react@19.1.12)(react@19.1.0)':
-    dependencies:
-      react: 19.1.0
-    optionalDependencies:
-      '@types/react': 19.1.12
-
-  '@radix-ui/react-use-controllable-state@1.2.2(@types/react@19.1.12)(react@19.1.0)':
-    dependencies:
-      '@radix-ui/react-use-effect-event': 0.0.2(@types/react@19.1.12)(react@19.1.0)
-      '@radix-ui/react-use-layout-effect': 1.1.1(@types/react@19.1.12)(react@19.1.0)
-      react: 19.1.0
-    optionalDependencies:
-      '@types/react': 19.1.12
-
-  '@radix-ui/react-use-effect-event@0.0.2(@types/react@19.1.12)(react@19.1.0)':
-    dependencies:
-      '@radix-ui/react-use-layout-effect': 1.1.1(@types/react@19.1.12)(react@19.1.0)
-      react: 19.1.0
-    optionalDependencies:
-      '@types/react': 19.1.12
-
-  '@radix-ui/react-use-escape-keydown@1.1.1(@types/react@19.1.12)(react@19.1.0)':
-    dependencies:
-      '@radix-ui/react-use-callback-ref': 1.1.1(@types/react@19.1.12)(react@19.1.0)
-      react: 19.1.0
-    optionalDependencies:
-      '@types/react': 19.1.12
-
-  '@radix-ui/react-use-layout-effect@1.1.1(@types/react@19.1.12)(react@19.1.0)':
-    dependencies:
-      react: 19.1.0
-    optionalDependencies:
-      '@types/react': 19.1.12
-
-  '@radix-ui/react-use-rect@1.1.1(@types/react@19.1.12)(react@19.1.0)':
-    dependencies:
-      '@radix-ui/rect': 1.1.1
-      react: 19.1.0
-    optionalDependencies:
-      '@types/react': 19.1.12
-
-  '@radix-ui/react-use-size@1.1.1(@types/react@19.1.12)(react@19.1.0)':
-    dependencies:
-      '@radix-ui/react-use-layout-effect': 1.1.1(@types/react@19.1.12)(react@19.1.0)
-      react: 19.1.0
-    optionalDependencies:
-      '@types/react': 19.1.12
-
-  '@radix-ui/react-visually-hidden@1.2.3(@types/react-dom@19.1.9(@types/react@19.1.12))(@types/react@19.1.12)(react-dom@19.1.0(react@19.1.0))(react@19.1.0)':
-    dependencies:
-      '@radix-ui/react-primitive': 2.1.3(@types/react-dom@19.1.9(@types/react@19.1.12))(@types/react@19.1.12)(react-dom@19.1.0(react@19.1.0))(react@19.1.0)
-      react: 19.1.0
-      react-dom: 19.1.0(react@19.1.0)
-    optionalDependencies:
-      '@types/react': 19.1.12
-      '@types/react-dom': 19.1.9(@types/react@19.1.12)
-
-  '@radix-ui/rect@1.1.1': {}
 
   '@supabase/auth-js@2.72.0':
     dependencies:
@@ -4446,7 +4022,6 @@
     dependencies:
       tslib: 2.8.1
 
-<<<<<<< HEAD
   aria-query@5.3.0:
     dependencies:
       dequal: 2.0.3
@@ -4461,8 +4036,6 @@
       estree-walker: 3.0.3
       js-tokens: 9.0.1
 
-=======
->>>>>>> a26aa283
   balanced-match@1.0.2: {}
 
   base64-arraybuffer@1.0.2:
@@ -4662,7 +4235,6 @@
 
   detect-node-es@1.1.0: {}
 
-<<<<<<< HEAD
   dom-accessibility-api@0.5.16: {}
 
   dom-accessibility-api@0.6.3: {}
@@ -4676,8 +4248,6 @@
 
   eastasianwidth@0.2.0: {}
 
-=======
->>>>>>> a26aa283
   emoji-regex@8.0.0: {}
 
   emoji-regex@9.2.2: {}
@@ -4777,7 +4347,6 @@
 
   get-nonce@1.0.1: {}
 
-<<<<<<< HEAD
   glob@10.4.5:
     dependencies:
       foreground-child: 3.3.1
@@ -4787,8 +4356,6 @@
       package-json-from-dist: 1.0.1
       path-scurry: 1.11.1
 
-=======
->>>>>>> a26aa283
   glob@7.2.3:
     dependencies:
       fs.realpath: 1.0.0
@@ -4984,7 +4551,6 @@
       lightningcss-win32-arm64-msvc: 1.30.1
       lightningcss-win32-x64-msvc: 1.30.1
 
-<<<<<<< HEAD
   loose-envify@1.4.0:
     dependencies:
       js-tokens: 4.0.0
@@ -4995,17 +4561,12 @@
 
   lru-cache@11.2.2: {}
 
-=======
->>>>>>> a26aa283
   lucide-react@0.544.0(react@19.1.0):
     dependencies:
       react: 19.1.0
 
-<<<<<<< HEAD
   lz-string@1.5.0: {}
 
-=======
->>>>>>> a26aa283
   magic-string@0.30.19:
     dependencies:
       '@jridgewell/sourcemap-codec': 1.5.5
@@ -5193,7 +4754,6 @@
       react: 19.1.0
       scheduler: 0.26.0
 
-<<<<<<< HEAD
   react-is@16.13.1: {}
 
   react-is@17.0.2: {}
@@ -5213,8 +4773,6 @@
       '@types/react': 19.1.12
       redux: 5.0.1
 
-=======
->>>>>>> a26aa283
   react-remove-scroll-bar@2.3.8(@types/react@19.1.12)(react@19.1.0):
     dependencies:
       react: 19.1.0
@@ -5550,13 +5108,10 @@
     optionalDependencies:
       '@types/react': 19.1.12
 
-<<<<<<< HEAD
   use-sync-external-store@1.5.0(react@19.1.0):
     dependencies:
       react: 19.1.0
 
-=======
->>>>>>> a26aa283
   util-deprecate@1.0.2: {}
 
   utrie@1.0.2:
