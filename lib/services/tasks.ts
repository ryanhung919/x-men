--- conflicted
+++ resolved
@@ -1,4 +1,3 @@
-<<<<<<< HEAD
 import {
   updateTaskTitleDB,
   updateTaskDescriptionDB,
@@ -28,52 +27,7 @@
 
 import { CreateTaskPayload } from '../types/task-creation';
 
-export type RawTask = {
-  id: number;
-  title: string;
-  description: string | null;
-  priority_bucket: number;
-  status: string;
-  deadline: string | null;
-  notes: string | null;
-  project: { id: number; name: string };
-  parent_task_id: number | null;
-  recurrence_interval: number;
-  recurrence_date: string | null;
-  creator_id: string;
-  task_assignments: { assignee_id: string }[];
-  tags: { tags: { name: string } }[];
-};
-
-export type RawSubtask = {
-  id: number;
-  title: string;
-  status: string;
-  deadline: string | null;
-  parent_task_id: number;
-};
-
-export type RawAttachment = {
-  id: number;
-  storage_path: string;
-  task_id: number;
-};
-
-export type RawAssignee = {
-  id: string;
-  first_name: string;
-  last_name: string;
-};
-
-export type RawComment = {
-  id: number;
-  content: string;
-  created_at: string;
-  user_id: string;
-};
-=======
 import { SupabaseClient } from '@supabase/supabase-js';
-import { CreateTaskPayload } from '../types/task-creation';
 import {
   RawTask,
   RawSubtask,
@@ -84,7 +38,6 @@
   TaskComment,
   DetailedTask,
 } from '../types/tasks';
->>>>>>> cf8566da
 
 // Re-export types for backward compatibility
 export type {
@@ -335,7 +288,144 @@
   };
 }
 
-<<<<<<< HEAD
+// ============================================================================
+// BUSINESS LOGIC LAYER - READ OPERATIONS
+// ============================================================================
+
+/**
+ * Service layer function to get all tasks for a user.
+ *
+ * Fetches raw data from DB and formats it for the UI.
+ * This is the single entry point for getting user tasks - API should call this,
+ * not the DB layer directly.
+ *
+ * @param userId - UUID of the user whose tasks to fetch
+ * @returns Array of formatted Task objects ready for UI consumption
+ * @throws {Error} If there's a database error during fetching
+ */
+export async function getUserTasksService(userId: string): Promise<Task[]> {
+  // Fetch raw data from DB
+  const rawData = await taskDb.getUserTasks(userId);
+
+  // Format for UI
+  return formatTasks(rawData);
+}
+
+/**
+ * Service layer function to get a single task by ID with full details.
+ *
+ * Fetches raw data from DB and formats it for the UI, including comments
+ * and attachment URLs.
+ *
+ * @param taskId - Numeric ID of the task to fetch
+ * @returns Formatted DetailedTask object or null if not found
+ * @throws {Error} If there's a database error during fetching
+ */
+export async function getTaskByIdService(taskId: number): Promise<DetailedTask | null> {
+  // Fetch raw data from DB
+  const rawData = await taskDb.getTaskById(taskId);
+
+  if (!rawData) {
+    return null;
+  }
+
+  // Format for UI
+  return formatTaskDetails(rawData);
+}
+
+// ============================================================================
+// BUSINESS LOGIC LAYER - WRITE OPERATIONS
+// ============================================================================
+
+/**
+ * Service layer function to create a task with all related data.
+ *
+ * Handles:
+ * - Business validation (assignee count, priority range)
+ * - Orchestration of multiple DB operations (task, tags, attachments)
+ * - Future: notifications, webhooks, audit logging
+ *
+ * @param supabase - Authenticated Supabase client
+ * @param payload - Task creation payload with all task details
+ * @param creatorId - UUID of the user creating the task
+ * @param attachmentFiles - Optional array of files to attach
+ * @returns The ID of the newly created task
+ * @throws {Error} If validation fails or DB operations fail
+ */
+export async function createTaskService(
+  supabase: SupabaseClient,
+  payload: CreateTaskPayload,
+  creatorId: string,
+  attachmentFiles?: File[]
+): Promise<number> {
+  // Business validation
+  const uniqueAssigneeIds = Array.from(new Set(payload.assignee_ids));
+
+  if (uniqueAssigneeIds.length === 0) {
+    throw new Error('At least one assignee is required');
+  }
+
+  if (uniqueAssigneeIds.length > 5) {
+    throw new Error('Cannot assign more than 5 users to a task');
+  }
+
+  if (payload.priority_bucket < 1 || payload.priority_bucket > 10) {
+    throw new Error('Priority bucket must be between 1 and 10');
+  }
+
+  // Orchestrate task creation (all DB operations)
+  const taskId = await taskDb.createTask(
+    supabase,
+    payload,
+    creatorId,
+    attachmentFiles
+  );
+
+  // Future: Add side effects here
+  // await notificationService.notifyAssignees(taskId, uniqueAssigneeIds);
+  // await auditService.logTaskCreation(creatorId, taskId);
+
+  return taskId;
+}
+
+/**
+ * Service layer function to archive or unarchive a task.
+ *
+ * Handles:
+ * - Authorization (only managers can archive)
+ * - Business logic (cascade to subtasks)
+ * - Future: audit logging, notifications
+ *
+ * @param supabase - Authenticated Supabase client
+ * @param userId - UUID of the user performing the action
+ * @param taskId - ID of the task to archive/unarchive
+ * @param isArchived - True to archive, false to restore
+ * @returns Number of tasks affected (parent + subtasks)
+ * @throws {Error} If user is not authorized or DB operation fails
+ */
+export async function archiveTaskService(
+  supabase: SupabaseClient,
+  userId: string,
+  taskId: number,
+  isArchived: boolean
+): Promise<number> {
+  // Authorization check
+  const roles = await getRolesForUserClient(supabase, userId);
+
+  if (!roles.includes('manager')) {
+    throw new Error('Only managers can archive tasks');
+  }
+
+  // Execute archive operation
+  const affectedCount = await taskDb.archiveTask(taskId, isArchived);
+
+  // Future: Add side effects here
+  // await auditService.logArchive(userId, taskId, isArchived, affectedCount);
+  // await notificationService.notifyArchive(taskId, isArchived);
+
+  return affectedCount;
+}
+
 
 
 // // ============ CONSTANTS ============
@@ -472,9 +562,6 @@
   // 3. Update in DB
   const result = await updateTaskStatusDB(taskId, newStatus);
 
-  // TODO: Log status change (ATH002)
-  // TODO: Notify assignees of status change (NSY002)
-  // TODO: If status === 'Completed', handle recurring task (TM074)
 
   return result;
 }
@@ -750,79 +837,10 @@
 export async function createSubtask(
   supabase: any,
   parentTaskId: number,
-=======
-// ============================================================================
-// BUSINESS LOGIC LAYER - READ OPERATIONS
-// ============================================================================
-
-/**
- * Service layer function to get all tasks for a user.
- *
- * Fetches raw data from DB and formats it for the UI.
- * This is the single entry point for getting user tasks - API should call this,
- * not the DB layer directly.
- *
- * @param userId - UUID of the user whose tasks to fetch
- * @returns Array of formatted Task objects ready for UI consumption
- * @throws {Error} If there's a database error during fetching
- */
-export async function getUserTasksService(userId: string): Promise<Task[]> {
-  // Fetch raw data from DB
-  const rawData = await taskDb.getUserTasks(userId);
-
-  // Format for UI
-  return formatTasks(rawData);
-}
-
-/**
- * Service layer function to get a single task by ID with full details.
- *
- * Fetches raw data from DB and formats it for the UI, including comments
- * and attachment URLs.
- *
- * @param taskId - Numeric ID of the task to fetch
- * @returns Formatted DetailedTask object or null if not found
- * @throws {Error} If there's a database error during fetching
- */
-export async function getTaskByIdService(taskId: number): Promise<DetailedTask | null> {
-  // Fetch raw data from DB
-  const rawData = await taskDb.getTaskById(taskId);
-
-  if (!rawData) {
-    return null;
-  }
-
-  // Format for UI
-  return formatTaskDetails(rawData);
-}
-
-// ============================================================================
-// BUSINESS LOGIC LAYER - WRITE OPERATIONS
-// ============================================================================
-
-/**
- * Service layer function to create a task with all related data.
- *
- * Handles:
- * - Business validation (assignee count, priority range)
- * - Orchestration of multiple DB operations (task, tags, attachments)
- * - Future: notifications, webhooks, audit logging
- *
- * @param supabase - Authenticated Supabase client
- * @param payload - Task creation payload with all task details
- * @param creatorId - UUID of the user creating the task
- * @param attachmentFiles - Optional array of files to attach
- * @returns The ID of the newly created task
- * @throws {Error} If validation fails or DB operations fail
- */
-export async function createTaskService(
-  supabase: SupabaseClient,
->>>>>>> cf8566da
   payload: CreateTaskPayload,
   creatorId: string,
   attachmentFiles?: File[]
 ): Promise<number> {
-<<<<<<< HEAD
   // 1. Create task as usual (without parent_task_id set yet)
   const subtaskId = await createTask(supabase, payload, creatorId, attachmentFiles);
 
@@ -1074,72 +1092,4 @@
   }
 
   return results;
-=======
-  // Business validation
-  const uniqueAssigneeIds = Array.from(new Set(payload.assignee_ids));
-
-  if (uniqueAssigneeIds.length === 0) {
-    throw new Error('At least one assignee is required');
-  }
-
-  if (uniqueAssigneeIds.length > 5) {
-    throw new Error('Cannot assign more than 5 users to a task');
-  }
-
-  if (payload.priority_bucket < 1 || payload.priority_bucket > 10) {
-    throw new Error('Priority bucket must be between 1 and 10');
-  }
-
-  // Orchestrate task creation (all DB operations)
-  const taskId = await taskDb.createTask(
-    supabase,
-    payload,
-    creatorId,
-    attachmentFiles
-  );
-
-  // Future: Add side effects here
-  // await notificationService.notifyAssignees(taskId, uniqueAssigneeIds);
-  // await auditService.logTaskCreation(creatorId, taskId);
-
-  return taskId;
-}
-
-/**
- * Service layer function to archive or unarchive a task.
- *
- * Handles:
- * - Authorization (only managers can archive)
- * - Business logic (cascade to subtasks)
- * - Future: audit logging, notifications
- *
- * @param supabase - Authenticated Supabase client
- * @param userId - UUID of the user performing the action
- * @param taskId - ID of the task to archive/unarchive
- * @param isArchived - True to archive, false to restore
- * @returns Number of tasks affected (parent + subtasks)
- * @throws {Error} If user is not authorized or DB operation fails
- */
-export async function archiveTaskService(
-  supabase: SupabaseClient,
-  userId: string,
-  taskId: number,
-  isArchived: boolean
-): Promise<number> {
-  // Authorization check
-  const roles = await getRolesForUserClient(supabase, userId);
-
-  if (!roles.includes('manager')) {
-    throw new Error('Only managers can archive tasks');
-  }
-
-  // Execute archive operation
-  const affectedCount = await taskDb.archiveTask(taskId, isArchived);
-
-  // Future: Add side effects here
-  // await auditService.logArchive(userId, taskId, isArchived, affectedCount);
-  // await notificationService.notifyArchive(taskId, isArchived);
-
-  return affectedCount;
->>>>>>> cf8566da
 }