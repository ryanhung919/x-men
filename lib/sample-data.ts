/* ======================== AUTH USERS ======================== */
/* All passwords: "password123" */
export const auth_users = [
  {
    id: '235d62da-62cc-484b-8715-6683b2a3805a',
    email: 'garrisonkoh12315@gmail.com',
    password: 'password123',
  },
  {
    id: 'aa344933-c44b-4097-b0ac-56987a10734b',
    email: 'mitchshonaaa@gmail.com',
    password: 'password123',
  },
  {
    id: 'baa47e05-2dba-4f12-8321-71769a9a3702',
    email: 'joel.wang.03@gmail.com',
    password: 'password123',
  },
  {
    id: '9a3c4306-8beb-494a-aee9-ba71a444f19a',
    email: 'kesteryeo@hotmail.com',
    password: 'password123',
  },
  {
    id: 'aa6209a7-be3b-477e-8426-62b8cfd7043b',
    email: 'ryanhung919@gmail.com',
    password: 'password123',
  },
  {
    id: '32635261-038c-4405-b6ed-2d446738f94c',
    email: 'garrisonkoh.2023@scis.smu.edu.sg',
    password: 'password123',
  },
  {
    id: '8d7a0c21-17ba-40f3-9e6d-dac4ae3cbe2a',
    email: 'joel.wang.2023@scis.smu.edu.sg',
    password: 'password123',
  },
  {
    id: 'e1aa6307-0985-4f5b-b25b-0b37fbb8d964',
    email: 'mitch.shona.2023@scis.smu.edu.sg',
    password: 'password123',
  },
  {
    id: '61ca6b82-6d42-4058-bb4c-9316e7079b24',
    email: 'ryan.hung.2023@scis.smu.edu.sg',
    password: 'password123',
  },
  {
    id: '67393282-3a06-452b-a05a-9c93a95b597f',
    email: 'kester.yeo.2024@computing.smu.edu.sg',
    password: 'password123',
  },
];

/* ======================== ORGANISATION CATALOG ======================== */
export const departments = [
  // Top Level (Orange)
  { name: 'Managing Director', parent_department_name: null },

  // Second Level (Yellow - Directors)
  { name: 'Sales Director', parent_department_name: 'Managing Director' },
  { name: 'Consultancy Division Director', parent_department_name: 'Managing Director' },
  { name: 'System Solutioning Division Director', parent_department_name: 'Managing Director' },
  { name: 'Engineering Operations Division Director', parent_department_name: 'Managing Director' },
  { name: 'HR and Admin Director', parent_department_name: 'Managing Director' },
  { name: 'Finance Director', parent_department_name: 'Managing Director' },
  { name: 'IT Director', parent_department_name: 'Managing Director' },

  // Third Level (Blue - Teams/Managers)

  // Sales Branch (3-tier)
  { name: 'Sales Manager', parent_department_name: 'Sales Director' },

  // Consultancy Branch
  { name: 'Consultant', parent_department_name: 'Consultancy Division Director' },

  // System Solutioning Branch
  { name: 'Developers', parent_department_name: 'System Solutioning Division Director' },
  { name: 'Support Team', parent_department_name: 'System Solutioning Division Director' },

  // Engineering Operations Branch
  { name: 'Senior Engineers', parent_department_name: 'Engineering Operations Division Director' },
  { name: 'Junior Engineers', parent_department_name: 'Engineering Operations Division Director' },
  { name: 'Call Centre', parent_department_name: 'Engineering Operations Division Director' },
<<<<<<< HEAD
  { name: 'Operation Planning Team', parent_department_name: 'Engineering Operations Division Director',
=======
  {
    name: 'Operation Planning Team',
    parent_department_name: 'Engineering Operations Division Director',
>>>>>>> 379f06d3
  },

  // HR and Admin Branch
  { name: 'HR Team', parent_department_name: 'HR and Admin Director' },
  { name: 'L&D Team', parent_department_name: 'HR and Admin Director' },
  { name: 'Admin Team', parent_department_name: 'HR and Admin Director' },

  // Finance Branch (3-tier)
  { name: 'Finance Managers', parent_department_name: 'Finance Director' },

  // IT Branch
  { name: 'IT Team', parent_department_name: 'IT Director' },

  // Fourth Level (Blue - Leaf nodes, only for Sales and Finance)

  // Sales 4th tier
  { name: 'Account Managers', parent_department_name: 'Sales Manager' },

  // Finance 4th tier
  { name: 'Finance Executive', parent_department_name: 'Finance Managers' },
];

export const roles = [{ role: 'staff' }, { role: 'manager' }, { role: 'admin' }];

/* ======================== USER PROFILES (user_info) ======================== */
/** Each user belongs to exactly one department. */
export const user_info = [
  // School accounts (primary for work data)
  {
    id: '61ca6b82-6d42-4058-bb4c-9316e7079b24',
    first_name: 'Ryan',
    last_name: 'Hung',
    default_view: 'tasks',
    department_name: 'Finance Director',
  },
  {
    id: '8d7a0c21-17ba-40f3-9e6d-dac4ae3cbe2a',
    first_name: 'Joel',
    last_name: 'Wang',
    default_view: 'calendar',
    department_name: 'Engineering Operations Division Director',
  },
  {
    id: 'e1aa6307-0985-4f5b-b25b-0b37fbb8d964',
    first_name: 'Mitch',
    last_name: 'Shona',
    default_view: 'tasks',
    department_name: 'Finance Director',
  },
  {
    id: '32635261-038c-4405-b6ed-2d446738f94c',
    first_name: 'Garrison',
    last_name: 'Koh',
    default_view: 'calendar',
    department_name: 'System Solutioning Division Director',
  },
  {
    id: '67393282-3a06-452b-a05a-9c93a95b597f',
    first_name: 'Kester',
    last_name: 'Yeo',
    default_view: 'tasks',
    department_name: 'Engineering Operations Division Director',
  },

  // Personal accounts
  {
    id: 'aa6209a7-be3b-477e-8426-62b8cfd7043b',
    first_name: 'Bryan',
    last_name: 'Hong',
    default_view: 'tasks',
    department_name: 'Finance Managers',
  },
  {
    id: 'baa47e05-2dba-4f12-8321-71769a9a3702',
    first_name: 'Noel',
    last_name: 'Tang',
    default_view: 'tasks',
    department_name: 'Senior Engineers',
  },
  {
    id: 'aa344933-c44b-4097-b0ac-56987a10734b',
    first_name: 'Michelle',
    last_name: 'Jhona',
    default_view: 'tasks',
    department_name: 'Finance Executive',
  },
  {
    id: '235d62da-62cc-484b-8715-6683b2a3805a',
    first_name: 'Garry',
    last_name: 'Toh',
    default_view: 'tasks',
    department_name: 'System Solutioning Division Director',
  },
  {
    id: '9a3c4306-8beb-494a-aee9-ba71a444f19a',
    first_name: 'Chester',
    last_name: 'Nut',
    default_view: 'tasks',
    department_name: 'Junior Engineers',
  },
];

/* ======================== USER ROLES ======================== */
/** Joel manages Finance Director and is also admin; Mitch is admin; others staff. */
export const user_roles = [
  { user_id: '8d7a0c21-17ba-40f3-9e6d-dac4ae3cbe2a', role: 'admin' },
  { user_id: '8d7a0c21-17ba-40f3-9e6d-dac4ae3cbe2a', role: 'manager' }, // Joel (SMU)
  { user_id: '8d7a0c21-17ba-40f3-9e6d-dac4ae3cbe2a', role: 'staff' },

  { user_id: 'e1aa6307-0985-4f5b-b25b-0b37fbb8d964', role: 'admin' },
  { user_id: 'e1aa6307-0985-4f5b-b25b-0b37fbb8d964', role: 'manager' },
  { user_id: 'e1aa6307-0985-4f5b-b25b-0b37fbb8d964', role: 'staff' }, // Mitch (SMU)

  { user_id: '61ca6b82-6d42-4058-bb4c-9316e7079b24', role: 'admin' },
  { user_id: '61ca6b82-6d42-4058-bb4c-9316e7079b24', role: 'manager' },
  { user_id: '61ca6b82-6d42-4058-bb4c-9316e7079b24', role: 'staff' }, // Ryan (SMU)

  { user_id: '32635261-038c-4405-b6ed-2d446738f94c', role: 'admin' },
  { user_id: '32635261-038c-4405-b6ed-2d446738f94c', role: 'manager' },
  { user_id: '32635261-038c-4405-b6ed-2d446738f94c', role: 'staff' }, // Garrison (SMU)

  { user_id: '67393282-3a06-452b-a05a-9c93a95b597f', role: 'admin' },
  { user_id: '67393282-3a06-452b-a05a-9c93a95b597f', role: 'manager' },
  { user_id: '67393282-3a06-452b-a05a-9c93a95b597f', role: 'staff' }, // Kester (SMU)

  // Mirror roles on personal accounts for future tests:
  { user_id: 'baa47e05-2dba-4f12-8321-71769a9a3702', role: 'staff' }, // Noel (personal)
  { user_id: 'aa344933-c44b-4097-b0ac-56987a10734b', role: 'staff' }, // Mitchelle (personal)
  { user_id: 'aa6209a7-be3b-477e-8426-62b8cfd7043b', role: 'staff' }, // Bryan (personal)
  { user_id: '235d62da-62cc-484b-8715-6683b2a3805a', role: 'staff' }, // Garry (personal)
  { user_id: '9a3c4306-8beb-494a-aee9-ba71a444f19a', role: 'staff' }, // Chester (personal)
];

/* ======================== PROJECTS & LINKS ======================== */
export const projects = [
  { name: 'Annual Budget FY25', department_name: 'Finance Director', is_archived: false },
  {
    name: 'Website Redesign',
    department_name: 'Engineering Operations Division Director',
    is_archived: false,
  },
  {
    name: 'Data Warehouse Lift',
    department_name: 'System Solutioning Division Director',
    is_archived: false,
  },
  {
    name: 'Digital Collaboration Rollout',
    department_name: 'Engineering Operations Division Director',
    is_archived: false,
  },
  {
    name: 'Client Onboarding Portal',
    department_name: 'System Solutioning Division Director',
    is_archived: false,
  },
  { name: 'Internal Analytics Dashboard', department_name: 'Finance Director', is_archived: false },
  {
    name: 'Cloud Doc Management',
    department_name: 'Engineering Operations Division Director',
    is_archived: false,
  },
  {
    name: 'Regional Training Program',
    department_name: 'System Solutioning Division Director',
    is_archived: false,
  },
  {
    name: 'Workflow Automation Pilot',
    department_name: 'Engineering Operations Division Director',
    is_archived: false,
  },
  { name: 'FY25 Forecast Review', department_name: 'Finance Director', is_archived: false },
];

/* ======================== PROJECT DEPARTMENTS ======================== */
export const project_departments = [
  {
    project_name: 'Annual Budget FY25',
    department_name: 'Engineering Operations Division Director',
  },
  { project_name: 'Annual Budget FY25', department_name: 'Finance Director' },
  { project_name: 'Annual Budget FY25', department_name: 'Consultancy Division Director' },
  { project_name: 'Website Redesign', department_name: 'Engineering Operations Division Director' },
  {
    project_name: 'Data Warehouse Lift',
    department_name: 'Engineering Operations Division Director',
  },
  { project_name: 'Data Warehouse Lift', department_name: 'Finance Director' },
  { project_name: 'Data Warehouse Lift', department_name: 'System Solutioning Division Director' },
  {
    project_name: 'Digital Collaboration Rollout',
    department_name: 'System Solutioning Division Director',
  },
  { project_name: 'Digital Collaboration Rollout', department_name: 'Sales Director' },
  {
    project_name: 'Client Onboarding Portal',
    department_name: 'Engineering Operations Division Director',
  },
  { project_name: 'Client Onboarding Portal', department_name: 'Finance Director' },
  {
    project_name: 'Client Onboarding Portal',
    department_name: 'System Solutioning Division Director',
  },
  {
    project_name: 'Internal Analytics Dashboard',
    department_name: 'Engineering Operations Division Director',
  },
  { project_name: 'Internal Analytics Dashboard', department_name: 'Finance Director' },
  {
    project_name: 'Cloud Doc Management',
    department_name: 'Engineering Operations Division Director',
  },
  { project_name: 'Cloud Doc Management', department_name: 'System Solutioning Division Director' },
  {
    project_name: 'Regional Training Program',
    department_name: 'System Solutioning Division Director',
  },
  {
    project_name: 'Workflow Automation Pilot',
    department_name: 'Engineering Operations Division Director',
  },
  { project_name: 'Workflow Automation Pilot', department_name: 'Finance Director' },
  { project_name: 'FY25 Forecast Review', department_name: 'Finance Director' },
];

/* ======================== TAGS ======================== */
export const tags = [
  { name: 'Budget' },
  { name: 'Design' },
  { name: 'Infra' },
  { name: 'Reporting' },
  { name: 'Collaboration' },
  { name: 'Onboarding' },
  { name: 'Analytics' },
  { name: 'Automation' },
];

/* ======================== TASKS ======================== */
export const tasks = [
  {
    title: 'Design budget dashboard layout',
    description: 'Create FY25 dashboard (KPI tiles, spend vs plan).',
    priority_bucket: '9',
    status: 'Completed',
    creator_id: '8d7a0c21-17ba-40f3-9e6d-dac4ae3cbe2a', // Joel (SMU)
    project_name: 'Annual Budget FY25',
    deadline: new Date('2025-10-05T17:00:00+08:00'),
    notes: 'Use shadcn DataTable; filters in URL.',
    parent_task_external_key: null,
    is_archived: false,
    created_at: new Date('2025-09-19T10:20:00+08:00'),
    updated_at: new Date('2025-09-19T10:20:00+08:00'),
    recurrence_interval: 0,
    recurrence_date: null,
    logged_time: 7200,
  },
  {
    title: 'Implement task board drag/drop',
    description: 'Kanban by status with optimistic updates + Realtime.',
    priority_bucket: '5',
    status: 'To Do',
    creator_id: '8d7a0c21-17ba-40f3-9e6d-dac4ae3cbe2a', // Joel (SMU)
    project_name: 'Website Redesign',
    deadline: new Date('2025-10-10T17:00:00+08:00'),
    notes: 'Prevent self-parenting on move.',
    parent_task_external_key: 'Design budget dashboard layout',
    is_archived: false,
    created_at: new Date('2025-09-19T10:22:00+08:00'),
    updated_at: new Date('2025-09-19T10:22:00+08:00'),
    recurrence_interval: 0,
    recurrence_date: null,
    logged_time: 0,
  },
  {
    title: 'Connect sales data source',
    description: 'ETL from SG data mart into DWH; nightly batch.',
    priority_bucket: '7',
    status: 'Completed',
    creator_id: '32635261-038c-4405-b6ed-2d446738f94c', // Garrison (SMU)
    project_name: 'Data Warehouse Lift',
    deadline: new Date('2025-10-12T17:00:00+08:00'),
    notes: 'Mask PII; agree on schema v1.0.',
    parent_task_external_key: null,
    is_archived: false,
    created_at: new Date('2025-09-20T09:00:00+08:00'),
    updated_at: new Date('2025-09-20T09:00:00+08:00'),
    recurrence_interval: 0,
    recurrence_date: null,
    logged_time: 9120,
  },
  {
    title: 'Roll out collaboration tools to SG office',
    description: 'Deploy cloud-based document and chat tools to all SG staff.',
    priority_bucket: '8',
    status: 'To Do',
    creator_id: '32635261-038c-4405-b6ed-2d446738f94c', // Garrison
    project_name: 'Digital Collaboration Rollout',
    deadline: new Date('2025-10-15T17:00:00+08:00'),
    notes: 'Coordinate with IT for licenses and onboarding sessions.',
    parent_task_external_key: null,
    is_archived: false,
    created_at: new Date('2025-09-21T09:00:00+08:00'),
    updated_at: new Date('2025-09-21T09:00:00+08:00'),
    recurrence_interval: 0,
    recurrence_date: null,
    logged_time: 0,
  },
  {
    title: 'Design client onboarding forms',
    description: 'Create digital forms for MNC and SME clients.',
    priority_bucket: '7',
    status: 'In Progress',
    creator_id: '8d7a0c21-17ba-40f3-9e6d-dac4ae3cbe2a', // Joel
    project_name: 'Client Onboarding Portal',
    deadline: new Date('2025-10-20T17:00:00+08:00'),
    notes: 'Include regional language support (MY, VN, HK).',
    parent_task_external_key: null,
    is_archived: false,
    created_at: new Date('2025-09-22T10:00:00+08:00'),
    updated_at: new Date('2025-09-22T10:00:00+08:00'),
    recurrence_interval: 0,
    recurrence_date: null,
    logged_time: 30000,
  },
  {
    title: 'Develop finance KPIs for dashboard',
    description: 'Define metrics, create dashboard mockups, link to accounting data.',
    priority_bucket: '9',
    status: 'Completed',
    creator_id: '8d7a0c21-17ba-40f3-9e6d-dac4ae3cbe2a', // Joel
    project_name: 'Internal Analytics Dashboard',
    deadline: new Date('2025-10-18T17:00:00+08:00'),
    notes: 'Ensure drill-down for monthly and quarterly reports.',
    parent_task_external_key: null,
    is_archived: false,
    created_at: new Date('2025-09-23T09:30:00+08:00'),
    updated_at: new Date('2025-09-23T09:30:00+08:00'),
    recurrence_interval: 0,
    recurrence_date: null,
    logged_time: 40901,
  },
  {
    title: 'Migrate docs to cloud platform',
    description: 'Move legacy files and folders to new cloud solution.',
    priority_bucket: '6',
    status: 'Completed',
    creator_id: '61ca6b82-6d42-4058-bb4c-9316e7079b24', // Ryan
    project_name: 'Cloud Doc Management',
    deadline: new Date('2025-09-29T17:00:00+08:00'),
    notes: 'Maintain folder structure and access control.',
    parent_task_external_key: null,
    is_archived: false,
    created_at: new Date('2025-09-23T11:00:00+08:00'),
    updated_at: new Date('2025-09-30T11:00:00+08:00'),
    recurrence_interval: 0,
    recurrence_date: null,
    logged_time: 22000,
  },
  {
    title: 'Plan regional training sessions',
    description: 'Schedule training for InCompletedsia and Malaysia offices.',
    priority_bucket: '5',
    status: 'To Do',
    creator_id: '32635261-038c-4405-b6ed-2d446738f94c', // Garrison
    project_name: 'Regional Training Program',
    deadline: new Date('2025-10-25T17:00:00+08:00'),
    notes: 'Include onboarding for new cloud tools and workflows.',
    parent_task_external_key: null,
    is_archived: false,
    created_at: new Date('2025-09-24T09:00:00+08:00'),
    updated_at: new Date('2025-09-24T09:00:00+08:00'),
    recurrence_interval: 0,
    recurrence_date: null,
    logged_time: 0,
  },
  {
    title: 'Automate invoice approval workflow',
    description: 'Reduce manual approvals by integrating rules engine.',
    priority_bucket: '8',
    status: 'To Do',
    creator_id: '8d7a0c21-17ba-40f3-9e6d-dac4ae3cbe2a', // Joel
    project_name: 'Workflow Automation Pilot',
    deadline: new Date('2025-10-28T17:00:00+08:00'),
    notes: 'Use test data from FY24 invoices.',
    parent_task_external_key: null,
    is_archived: false,
    created_at: new Date('2025-09-24T10:00:00+08:00'),
    updated_at: new Date('2025-09-24T10:00:00+08:00'),
    recurrence_interval: 0,
    recurrence_date: null,
    logged_time: 0,
  },
  {
    title: 'Review FY25 revenue forecast',
    description: 'Analyze projected revenues for SE Asia offices.',
    priority_bucket: '9',
    status: 'In Progress',
    creator_id: '8d7a0c21-17ba-40f3-9e6d-dac4ae3cbe2a', // Joel
    project_name: 'FY25 Forecast Review',
    deadline: new Date('2025-10-30T17:00:00+08:00'),
    notes: 'Compare with previous 3 years of actuals.',
    parent_task_external_key: null,
    is_archived: false,
    created_at: new Date('2025-09-25T09:30:00+08:00'),
    updated_at: new Date('2025-09-25T09:30:00+08:00'),
<<<<<<< HEAD
    recurrence_interval: 1,
    recurrence_date: new Date('2025-10-16T17:00:00+08:00'),
=======
    recurrence_interval: 0,
    recurrence_date: null,
>>>>>>> 379f06d3
    logged_time: 10900,
  },
  {
    title: 'Implement login auth flow',
    description: 'Add JWT-based login with Supabase auth.',
    priority_bucket: 8,
    status: 'In Progress',
    creator_id: 'e1aa6307-0985-4f5b-b25b-0b37fbb8d964', // Mitch
    project_name: 'Workflow Automation Pilot',
    deadline: new Date('2025-10-25T17:00:00+08:00'),
    notes: 'Ensure refresh token handling.',
    parent_task_external_key: null,
    is_archived: false,
    created_at: new Date('2025-09-25T10:00:00+08:00'),
    updated_at: new Date('2025-09-25T10:00:00+08:00'),
    recurrence_interval: 0,
    recurrence_date: null,
    logged_time: 98080,
  },
  {
    title: 'Setup CI/CD pipeline',
    description: 'Automate deployments for staging & prod.',
    priority_bucket: 7,
    status: 'Completed',
    creator_id: '61ca6b82-6d42-4058-bb4c-9316e7079b24', // Ryan
    project_name: 'Website Redesign',
    deadline: new Date('2025-10-28T17:00:00+08:00'),
    notes: 'Use GitHub Actions.',
    parent_task_external_key: null,
    is_archived: false,
    created_at: new Date('2025-09-25T12:00:00+08:00'),
    updated_at: new Date('2025-09-25T12:00:00+08:00'),
    recurrence_interval: 0,
    recurrence_date: null,
    logged_time: 30123,
  },
  {
    title: 'Create onboarding video',
    description: 'Short video tutorial for new hires.',
    priority_bucket: 6,
    status: 'In Progress',
    creator_id: 'e1aa6307-0985-4f5b-b25b-0b37fbb8d964', // Mitch
    project_name: 'Client Onboarding Portal',
    deadline: new Date('2025-10-27T17:00:00+08:00'),
    notes: 'Include captions for APAC regions.',
    parent_task_external_key: null,
    is_archived: false,
    created_at: new Date('2025-09-26T09:00:00+08:00'),
    updated_at: new Date('2025-09-26T09:00:00+08:00'),
    recurrence_interval: 0,
    recurrence_date: null,
    logged_time: 2120,
  },
  {
    title: 'Optimize dashboard queries',
    description: 'Improve SQL performance for FY25 KPIs.',
    priority_bucket: 9,
    status: 'To Do',
    creator_id: '8d7a0c21-17ba-40f3-9e6d-dac4ae3cbe2a', // Joel
    project_name: 'Annual Budget FY25',
    deadline: new Date('2025-10-30T17:00:00+08:00'),
    notes: 'Add indexes on key tables.',
    parent_task_external_key: null,
    is_archived: false,
    created_at: new Date('2025-09-26T11:00:00+08:00'),
    updated_at: new Date('2025-09-26T11:00:00+08:00'),
<<<<<<< HEAD
    recurrence_interval: 7,
    recurrence_date: new Date('2025-10-15T17:00:00+08:00'),
=======
    recurrence_interval: 0,
    recurrence_date: null,
>>>>>>> 379f06d3
    logged_time: 0,
  },
  {
    title: 'Design API for mobile app',
    description: 'REST endpoints for tasks and projects.',
    priority_bucket: 8,
    status: 'In Progress',
    creator_id: 'aa6209a7-be3b-477e-8426-62b8cfd7043b', // Ryan
    project_name: 'Internal Analytics Dashboard',
    deadline: new Date('2025-11-01T17:00:00+08:00'),
    notes: 'Follow RESTful best practices.',
    parent_task_external_key: null,
    is_archived: false,
    created_at: new Date('2025-09-27T10:00:00+08:00'),
    updated_at: new Date('2025-09-27T10:00:00+08:00'),
    recurrence_interval: 0,
    recurrence_date: null,
    logged_time: 30120,
  },
  {
    title: 'Conduct UX testing',
    description: 'Gather feedback from 10 pilot users.',
    priority_bucket: 5,
    status: 'To Do',
    creator_id: 'e1aa6307-0985-4f5b-b25b-0b37fbb8d964', // Mitch
    project_name: 'Website Redesign',
    deadline: new Date('2025-11-03T17:00:00+08:00'),
    notes: 'Record issues in JIRA.',
    parent_task_external_key: null,
    is_archived: false,
    created_at: new Date('2025-09-28T09:00:00+08:00'),
    updated_at: new Date('2025-09-28T09:00:00+08:00'),
    recurrence_interval: 0,
    recurrence_date: null,
    logged_time: 0,
  },
  {
    title: 'Update project documentation',
    description: 'Ensure docs match latest process changes.',
    priority_bucket: 6,
    status: 'In Progress',
    creator_id: '32635261-038c-4405-b6ed-2d446738f94c', // Garrison
    project_name: 'Digital Collaboration Rollout',
    deadline: new Date('2025-11-05T17:00:00+08:00'),
    notes: 'Use Confluence; tag owners.',
    parent_task_external_key: null,
    is_archived: false,
    created_at: new Date('2025-09-28T11:00:00+08:00'),
    updated_at: new Date('2025-09-28T11:00:00+08:00'),
<<<<<<< HEAD
    recurrence_interval: 14,
    recurrence_date: new Date('2025-10-20T17:00:00+08:00'),
=======
    recurrence_interval: 0,
    recurrence_date: null,
>>>>>>> 379f06d3
    logged_time: 1390,
  },
  {
    title: 'Refactor data pipelines',
    description: 'Improve ETL reliability and logging.',
    priority_bucket: 7,
    status: 'Completed',
    creator_id: '61ca6b82-6d42-4058-bb4c-9316e7079b24', // Ryan
    project_name: 'Data Warehouse Lift',
    deadline: new Date('2025-11-07T17:00:00+08:00'),
    notes: 'Add retry logic; monitor failed batches.',
    parent_task_external_key: null,
    is_archived: false,
    created_at: new Date('2025-09-29T09:30:00+08:00'),
    updated_at: new Date('2025-09-29T09:30:00+08:00'),
    recurrence_interval: 0,
    recurrence_date: null,
    logged_time: 42180,
  },
  {
    title: 'Prepare finance report',
    description: 'Consolidate monthly expenses and revenue.',
    priority_bucket: 9,
    status: 'In Progress',
    creator_id: '8d7a0c21-17ba-40f3-9e6d-dac4ae3cbe2a', // Joel
    project_name: 'Annual Budget FY25',
    deadline: new Date('2025-11-10T17:00:00+08:00'),
    notes: 'Send PDF to CFO.',
    parent_task_external_key: null,
    is_archived: false,
    created_at: new Date('2025-09-30T10:00:00+08:00'),
    updated_at: new Date('2025-09-30T10:00:00+08:00'),
<<<<<<< HEAD
    recurrence_interval: 30,
    recurrence_date: new Date('2025-10-10T17:00:00+08:00'),
=======
    recurrence_interval: 0,
    recurrence_date: null,
>>>>>>> 379f06d3
    logged_time: 41230,
  },
  {
    title: 'Setup analytics dashboards',
    description: 'Create dashboards for all business units.',
    priority_bucket: 8,
    status: 'In Progress',
    creator_id: 'e1aa6307-0985-4f5b-b25b-0b37fbb8d964', // Mitch
    project_name: 'Internal Analytics Dashboard',
    deadline: new Date('2025-11-12T17:00:00+08:00'),
    notes: 'Integrate with accounting and CRM systems.',
    parent_task_external_key: null,
    is_archived: false,
    created_at: new Date('2025-10-01T09:00:00+08:00'),
    updated_at: new Date('2025-10-01T09:00:00+08:00'),
    recurrence_interval: 0,
    recurrence_date: null,
    logged_time: 52120,
  },
];

/* ======================== TASK TAGS ======================== */
export const task_tags = [
  { task_title: 'Design budget dashboard layout', tag_name: 'Budget' },
  { task_title: 'Design budget dashboard layout', tag_name: 'Design' },
  { task_title: 'Implement task board drag/drop', tag_name: 'Design' },
  { task_title: 'Connect sales data source', tag_name: 'Infra' },
  { task_title: 'Connect sales data source', tag_name: 'Reporting' },
  { task_title: 'Roll out collaboration tools to SG office', tag_name: 'Collaboration' },
  { task_title: 'Design client onboarding forms', tag_name: 'Onboarding' },
  { task_title: 'Develop finance KPIs for dashboard', tag_name: 'Analytics' },
  { task_title: 'Migrate docs to cloud platform', tag_name: 'Infra' },
  { task_title: 'Plan regional training sessions', tag_name: 'Onboarding' },
  { task_title: 'Automate invoice approval workflow', tag_name: 'Automation' },
  { task_title: 'Review FY25 revenue forecast', tag_name: 'Budget' },
  { task_title: 'Implement login auth flow', tag_name: 'Infra' },
  { task_title: 'Setup CI/CD pipeline', tag_name: 'Infra' },
  { task_title: 'Setup CI/CD pipeline', tag_name: 'Automation' },
  { task_title: 'Create onboarding video', tag_name: 'Onboarding' },
  { task_title: 'Optimize dashboard queries', tag_name: 'Budget' },
  { task_title: 'Optimize dashboard queries', tag_name: 'Analytics' },
  { task_title: 'Design API for mobile app', tag_name: 'Design' },
  { task_title: 'Conduct UX testing', tag_name: 'Design' },
  { task_title: 'Update project documentation', tag_name: 'Collaboration' },
  { task_title: 'Refactor data pipelines', tag_name: 'Infra' },
  { task_title: 'Refactor data pipelines', tag_name: 'Automation' },
  { task_title: 'Prepare finance report', tag_name: 'Budget' },
  { task_title: 'Prepare finance report', tag_name: 'Reporting' },
  { task_title: 'Setup analytics dashboards', tag_name: 'Analytics' },
  { task_title: 'Setup analytics dashboards', tag_name: 'Reporting' },
];

/* ======================== ASSIGNMENTS (<=5 per task enforced in DB) ======================== */
export const task_assignments = [
  {
    task_title: 'Design budget dashboard layout',
    assignee_id: 'e1aa6307-0985-4f5b-b25b-0b37fbb8d964', // Mitch (SMU)
    assignor_id: '8d7a0c21-17ba-40f3-9e6d-dac4ae3cbe2a', // Joel (SMU)
    created_at: new Date('2025-09-19T10:20:00+08:00'),
  },
  {
    task_title: 'Design budget dashboard layout',
    assignee_id: '8d7a0c21-17ba-40f3-9e6d-dac4ae3cbe2a', // Joel self-assign to help
    assignor_id: '8d7a0c21-17ba-40f3-9e6d-dac4ae3cbe2a',
    created_at: new Date('2025-09-19T10:25:00+08:00'),
  },
  {
    task_title: 'Implement task board drag/drop',
    assignee_id: '61ca6b82-6d42-4058-bb4c-9316e7079b24', // Ryan (SMU)
    assignor_id: '8d7a0c21-17ba-40f3-9e6d-dac4ae3cbe2a', // Joel (SMU)
    created_at: new Date('2025-09-19T10:22:00+08:00'),
  },
  {
    task_title: 'Implement task board drag/drop',
    assignee_id: 'e1aa6307-0985-4f5b-b25b-0b37fbb8d964', // Mitch (SMU)
    assignor_id: '8d7a0c21-17ba-40f3-9e6d-dac4ae3cbe2a', // Joel (SMU)
    created_at: new Date('2025-09-19T10:23:00+08:00'),
  },
  {
    task_title: 'Connect sales data source',
    assignee_id: '67393282-3a06-452b-a05a-9c93a95b597f', // Kester (SMU)
    assignor_id: '32635261-038c-4405-b6ed-2d446738f94c', // Garrison (SMU)
    created_at: new Date('2025-09-20T09:05:00+08:00'),
  },
  {
    task_title: 'Connect sales data source',
    assignee_id: '61ca6b82-6d42-4058-bb4c-9316e7079b24', // Ryan (SMU)
    assignor_id: '32635261-038c-4405-b6ed-2d446738f94c', // Garrison (SMU)
    created_at: new Date('2025-09-20T09:06:00+08:00'),
  },
  {
    task_title: 'Roll out collaboration tools to SG office',
    assignee_id: '32635261-038c-4405-b6ed-2d446738f94c', // Garrison (SMU)
    assignor_id: '32635261-038c-4405-b6ed-2d446738f94c', // self-assign
    created_at: new Date('2025-09-21T09:05:00+08:00'),
  },
  {
    task_title: 'Roll out collaboration tools to SG office',
    assignee_id: 'e1aa6307-0985-4f5b-b25b-0b37fbb8d964', // Mitch (SMU)
    assignor_id: '32635261-038c-4405-b6ed-2d446738f94c', // Garrison (SMU)
    created_at: new Date('2025-09-21T09:06:00+08:00'),
  },
  {
    task_title: 'Design client onboarding forms',
    assignee_id: '8d7a0c21-17ba-40f3-9e6d-dac4ae3cbe2a', // Joel (SMU)
    assignor_id: '8d7a0c21-17ba-40f3-9e6d-dac4ae3cbe2a', // self-assign
    created_at: new Date('2025-09-22T10:05:00+08:00'),
  },
  {
    task_title: 'Design client onboarding forms',
    assignee_id: '32635261-038c-4405-b6ed-2d446738f94c', // Garrison (SMU)
    assignor_id: '8d7a0c21-17ba-40f3-9e6d-dac4ae3cbe2a', // Joel (SMU)
    created_at: new Date('2025-09-22T10:06:00+08:00'),
  },
  {
    task_title: 'Develop finance KPIs for dashboard',
    assignee_id: '61ca6b82-6d42-4058-bb4c-9316e7079b24', // Ryan (SMU)
    assignor_id: '8d7a0c21-17ba-40f3-9e6d-dac4ae3cbe2a', // Joel (SMU)
    created_at: new Date('2025-09-23T09:35:00+08:00'),
  },
  {
    task_title: 'Develop finance KPIs for dashboard',
    assignee_id: '67393282-3a06-452b-a05a-9c93a95b597f', // Kester (SMU)
    assignor_id: '8d7a0c21-17ba-40f3-9e6d-dac4ae3cbe2a', // Joel (SMU)
    created_at: new Date('2025-09-23T09:36:00+08:00'),
  },
  {
    task_title: 'Migrate docs to cloud platform',
    assignee_id: '61ca6b82-6d42-4058-bb4c-9316e7079b24', // Ryan (SMU)
    assignor_id: '61ca6b82-6d42-4058-bb4c-9316e7079b24', // self-assign
    created_at: new Date('2025-09-23T11:05:00+08:00'),
  },
  {
    task_title: 'Migrate docs to cloud platform',
    assignee_id: '32635261-038c-4405-b6ed-2d446738f94c', // Garrison (SMU)
    assignor_id: '61ca6b82-6d42-4058-bb4c-9316e7079b24', // Ryan (SMU)
    created_at: new Date('2025-09-23T11:05:00+08:00'),
  },
  {
    task_title: 'Plan regional training sessions',
    assignee_id: '32635261-038c-4405-b6ed-2d446738f94c', // Garrison (SMU)
    assignor_id: '32635261-038c-4405-b6ed-2d446738f94c', // self-assign
    created_at: new Date('2025-09-24T09:05:00+08:00'),
  },
  {
    task_title: 'Plan regional training sessions',
    assignee_id: 'e1aa6307-0985-4f5b-b25b-0b37fbb8d964', // Mitch (SMU)
    assignor_id: '32635261-038c-4405-b6ed-2d446738f94c', // Garrison (SMU)
    created_at: new Date('2025-09-24T09:06:00+08:00'),
  },
  {
    task_title: 'Automate invoice approval workflow',
    assignee_id: '8d7a0c21-17ba-40f3-9e6d-dac4ae3cbe2a', // Joel (SMU)
    assignor_id: '8d7a0c21-17ba-40f3-9e6d-dac4ae3cbe2a', // self-assign
    created_at: new Date('2025-09-24T10:05:00+08:00'),
  },
  {
    task_title: 'Automate invoice approval workflow',
    assignee_id: '61ca6b82-6d42-4058-bb4c-9316e7079b24', // Ryan (SMU)
    assignor_id: '8d7a0c21-17ba-40f3-9e6d-dac4ae3cbe2a', // Joel (SMU)
    created_at: new Date('2025-09-24T10:06:00+08:00'),
  },
  {
    task_title: 'Review FY25 revenue forecast',
    assignee_id: '8d7a0c21-17ba-40f3-9e6d-dac4ae3cbe2a', // Joel (SMU)
    assignor_id: '8d7a0c21-17ba-40f3-9e6d-dac4ae3cbe2a', // self-assign
    created_at: new Date('2025-09-25T09:35:00+08:00'),
  },
  {
    task_title: 'Review FY25 revenue forecast',
    assignee_id: '67393282-3a06-452b-a05a-9c93a95b597f', // Kester (SMU)
    assignor_id: '8d7a0c21-17ba-40f3-9e6d-dac4ae3cbe2a', // Joel (SMU)
    created_at: new Date('2025-09-25T09:36:00+08:00'),
  },
  {
    task_title: 'Implement login auth flow',
    assignee_id: 'aa344933-c44b-4097-b0ac-56987a10734b', // Mitch (personal)
    assignor_id: 'e1aa6307-0985-4f5b-b25b-0b37fbb8d964', // Mitch (SMU)
    created_at: new Date('2025-09-25T10:05:00+08:00'),
  },
  {
    task_title: 'Implement login auth flow',
    assignee_id: '61ca6b82-6d42-4058-bb4c-9316e7079b24', // Ryan (SMU)
    assignor_id: 'e1aa6307-0985-4f5b-b25b-0b37fbb8d964', // Mitch (SMU)
    created_at: new Date('2025-09-25T10:06:00+08:00'),
  },
  {
    task_title: 'Setup CI/CD pipeline',
    assignee_id: '61ca6b82-6d42-4058-bb4c-9316e7079b24', // Ryan (SMU)
    assignor_id: '61ca6b82-6d42-4058-bb4c-9316e7079b24', // self-assign
    created_at: new Date('2025-09-25T12:05:00+08:00'),
  },
  {
    task_title: 'Setup CI/CD pipeline',
    assignee_id: 'e1aa6307-0985-4f5b-b25b-0b37fbb8d964', // Mitch (SMU)
    assignor_id: '61ca6b82-6d42-4058-bb4c-9316e7079b24', // Ryan (SMU)
    created_at: new Date('2025-09-25T12:06:00+08:00'),
  },
  {
    task_title: 'Create onboarding video',
    assignee_id: '8d7a0c21-17ba-40f3-9e6d-dac4ae3cbe2a', // Joel (SMU)
    assignor_id: 'e1aa6307-0985-4f5b-b25b-0b37fbb8d964', // Mitch (SMU)
    created_at: new Date('2025-09-26T09:05:00+08:00'),
  },
  {
    task_title: 'Create onboarding video',
    assignee_id: 'e1aa6307-0985-4f5b-b25b-0b37fbb8d964', // Mitch (SMU)
    assignor_id: 'e1aa6307-0985-4f5b-b25b-0b37fbb8d964', // Mitch (SMU)
    created_at: new Date('2025-09-26T09:05:00+08:00'),
<<<<<<< HEAD
  },
  {
    task_title: 'Optimize dashboard queries',
    assignee_id: '8d7a0c21-17ba-40f3-9e6d-dac4ae3cbe2a', // Joel (SMU)
    assignor_id: '8d7a0c21-17ba-40f3-9e6d-dac4ae3cbe2a', // self-assign
    created_at: new Date('2025-09-26T11:05:00+08:00'),
=======
>>>>>>> 379f06d3
  },
  {
    task_title: 'Optimize dashboard queries',
    assignee_id: '61ca6b82-6d42-4058-bb4c-9316e7079b24', // Ryan (SMU)
    assignor_id: '8d7a0c21-17ba-40f3-9e6d-dac4ae3cbe2a', // Joel (SMU)
    created_at: new Date('2025-09-26T11:06:00+08:00'),
  },
  {
    task_title: 'Design API for mobile app',
    assignee_id: 'aa6209a7-be3b-477e-8426-62b8cfd7043b', // Ryan (personal)
    assignor_id: 'aa6209a7-be3b-477e-8426-62b8cfd7043b', // self-assign
    created_at: new Date('2025-09-27T10:05:00+08:00'),
  },
  {
    task_title: 'Design API for mobile app',
    assignee_id: '61ca6b82-6d42-4058-bb4c-9316e7079b24', // Ryan (SMU)
    assignor_id: 'aa6209a7-be3b-477e-8426-62b8cfd7043b', // Ryan (personal)
    created_at: new Date('2025-09-27T10:05:00+08:00'),
  },
  {
    task_title: 'Conduct UX testing',
    assignee_id: 'e1aa6307-0985-4f5b-b25b-0b37fbb8d964', // Mitch (SMU)
    assignor_id: 'e1aa6307-0985-4f5b-b25b-0b37fbb8d964', // self-assign
    created_at: new Date('2025-09-28T09:05:00+08:00'),
  },
  {
    task_title: 'Conduct UX testing',
    assignee_id: '61ca6b82-6d42-4058-bb4c-9316e7079b24', // Ryan (SMU)
    assignor_id: 'e1aa6307-0985-4f5b-b25b-0b37fbb8d964', // Mitch (SMU)
    created_at: new Date('2025-09-28T09:06:00+08:00'),
  },
  {
    task_title: 'Update project documentation',
    assignee_id: '32635261-038c-4405-b6ed-2d446738f94c', // Garrison (SMU)
    assignor_id: '32635261-038c-4405-b6ed-2d446738f94c', // self-assign
    created_at: new Date('2025-09-28T11:05:00+08:00'),
  },
  {
    task_title: 'Update project documentation',
    assignee_id: 'e1aa6307-0985-4f5b-b25b-0b37fbb8d964', // Mitch (SMU)
    assignor_id: '32635261-038c-4405-b6ed-2d446738f94c', // Garrison (SMU)
    created_at: new Date('2025-09-28T11:06:00+08:00'),
  },
  {
    task_title: 'Refactor data pipelines',
    assignee_id: '61ca6b82-6d42-4058-bb4c-9316e7079b24', // Ryan (SMU)
    assignor_id: '61ca6b82-6d42-4058-bb4c-9316e7079b24', // self-assign
    created_at: new Date('2025-09-29T09:35:00+08:00'),
  },
  {
    task_title: 'Refactor data pipelines',
    assignee_id: '67393282-3a06-452b-a05a-9c93a95b597f', // Kester (SMU)
    assignor_id: '61ca6b82-6d42-4058-bb4c-9316e7079b24', // Ryan (SMU)
    created_at: new Date('2025-09-29T09:35:00+08:00'),
  },
  {
    task_title: 'Prepare finance report',
    assignee_id: '8d7a0c21-17ba-40f3-9e6d-dac4ae3cbe2a', // Joel (SMU)
    assignor_id: '8d7a0c21-17ba-40f3-9e6d-dac4ae3cbe2a', // self-assign
<<<<<<< HEAD
=======
    created_at: new Date('2025-09-26T11:05:00+08:00'),
  },
  {
    task_title: 'Optimize dashboard queries',
    assignee_id: '61ca6b82-6d42-4058-bb4c-9316e7079b24', // Ryan (SMU)
    assignor_id: '8d7a0c21-17ba-40f3-9e6d-dac4ae3cbe2a', // Joel (SMU)
    created_at: new Date('2025-09-26T11:06:00+08:00'),
  },
  {
    task_title: 'Design API for mobile app',
    assignee_id: 'aa6209a7-be3b-477e-8426-62b8cfd7043b', // Ryan (personal)
    assignor_id: 'aa6209a7-be3b-477e-8426-62b8cfd7043b', // self-assign
    created_at: new Date('2025-09-27T10:05:00+08:00'),
  },
  {
    task_title: 'Design API for mobile app',
    assignee_id: '61ca6b82-6d42-4058-bb4c-9316e7079b24', // Ryan (SMU)
    assignor_id: 'aa6209a7-be3b-477e-8426-62b8cfd7043b', // Ryan (personal)
    created_at: new Date('2025-09-27T10:05:00+08:00'),
  },
  {
    task_title: 'Conduct UX testing',
    assignee_id: 'e1aa6307-0985-4f5b-b25b-0b37fbb8d964', // Mitch (SMU)
    assignor_id: 'e1aa6307-0985-4f5b-b25b-0b37fbb8d964', // self-assign
    created_at: new Date('2025-09-28T09:05:00+08:00'),
  },
  {
    task_title: 'Conduct UX testing',
    assignee_id: '61ca6b82-6d42-4058-bb4c-9316e7079b24', // Ryan (SMU)
    assignor_id: 'e1aa6307-0985-4f5b-b25b-0b37fbb8d964', // Mitch (SMU)
    created_at: new Date('2025-09-28T09:06:00+08:00'),
  },
  {
    task_title: 'Update project documentation',
    assignee_id: '32635261-038c-4405-b6ed-2d446738f94c', // Garrison (SMU)
    assignor_id: '32635261-038c-4405-b6ed-2d446738f94c', // self-assign
    created_at: new Date('2025-09-28T11:05:00+08:00'),
  },
  {
    task_title: 'Update project documentation',
    assignee_id: 'e1aa6307-0985-4f5b-b25b-0b37fbb8d964', // Mitch (SMU)
    assignor_id: '32635261-038c-4405-b6ed-2d446738f94c', // Garrison (SMU)
    created_at: new Date('2025-09-28T11:06:00+08:00'),
  },
  {
    task_title: 'Refactor data pipelines',
    assignee_id: '61ca6b82-6d42-4058-bb4c-9316e7079b24', // Ryan (SMU)
    assignor_id: '61ca6b82-6d42-4058-bb4c-9316e7079b24', // self-assign
    created_at: new Date('2025-09-29T09:35:00+08:00'),
  },
  {
    task_title: 'Refactor data pipelines',
    assignee_id: '67393282-3a06-452b-a05a-9c93a95b597f', // Kester (SMU)
    assignor_id: '61ca6b82-6d42-4058-bb4c-9316e7079b24', // Ryan (SMU)
    created_at: new Date('2025-09-29T09:35:00+08:00'),
  },
  {
    task_title: 'Prepare finance report',
    assignee_id: '8d7a0c21-17ba-40f3-9e6d-dac4ae3cbe2a', // Joel (SMU)
    assignor_id: '8d7a0c21-17ba-40f3-9e6d-dac4ae3cbe2a', // self-assign
>>>>>>> 379f06d3
    created_at: new Date('2025-09-30T10:05:00+08:00'),
  },
  {
    task_title: 'Prepare finance report',
    assignee_id: '67393282-3a06-452b-a05a-9c93a95b597f', // Kester (SMU)
    assignor_id: '8d7a0c21-17ba-40f3-9e6d-dac4ae3cbe2a', // Joel (SMU)
    created_at: new Date('2025-09-30T10:05:00+08:00'),
  },
  {
    task_title: 'Setup analytics dashboards',
    assignee_id: 'e1aa6307-0985-4f5b-b25b-0b37fbb8d964', // Mitch (SMU)
    assignor_id: 'e1aa6307-0985-4f5b-b25b-0b37fbb8d964', // self-assign
    created_at: new Date('2025-10-01T09:05:00+08:00'),
  },
  {
    task_title: 'Setup analytics dashboards',
    assignee_id: '61ca6b82-6d42-4058-bb4c-9316e7079b24', // Ryan (SMU)
    assignor_id: 'e1aa6307-0985-4f5b-b25b-0b37fbb8d964', // Mitch (SMU)
    created_at: new Date('2025-10-01T09:05:00+08:00'),
  },
];

/* ======================== ATTACHMENTS (paths only; files not uploaded by seed) ======================== */
export const task_attachments = [
  {
    task_title: 'Design budget dashboard layout',
    storage_path: 'task-attachments/1/design_doc.pdf',
    uploaded_by: '8d7a0c21-17ba-40f3-9e6d-dac4ae3cbe2a', // Joel (SMU)
    uploaded_at: new Date('2025-09-19T10:30:00+08:00'),
  },
  {
    task_title: 'Design budget dashboard layout',
    storage_path: 'task-attachments/1/wireframe.png',
    uploaded_by: 'e1aa6307-0985-4f5b-b25b-0b37fbb8d964', // Mitch (SMU)
    uploaded_at: new Date('2025-09-19T11:10:00+08:00'),
  },
  {
    task_title: 'Connect sales data source',
    storage_path: 'task-attachments/3/etl_mapping.xlsx',
    uploaded_by: '32635261-038c-4405-b6ed-2d446738f94c', // Garrison (SMU)
    uploaded_at: new Date('2025-09-20T09:30:00+08:00'),
  },
  {
    task_title: 'Roll out collaboration tools to SG office',
    storage_path: 'task-attachments/4/collab_tools_guide.pdf',
    uploaded_by: '32635261-038c-4405-b6ed-2d446738f94c',
    uploaded_at: new Date('2025-09-21T09:15:00+08:00'),
  },
  {
    task_title: 'Design client onboarding forms',
    storage_path: 'task-attachments/5/onboarding_forms.xlsx',
    uploaded_by: '8d7a0c21-17ba-40f3-9e6d-dac4ae3cbe2a',
    uploaded_at: new Date('2025-09-22T10:15:00+08:00'),
  },
];

/* ======================== NOTIFICATIONS ======================== */
export const notifications = [
  {
    user_id: '61ca6b82-6d42-4058-bb4c-9316e7079b24', // Ryan (SMU)
    title: 'Task assigned',
    message: 'You have been assigned to "Implement task board drag/drop".',
<<<<<<< HEAD
    type: 'task',
=======
    type: 'task_assigned',
>>>>>>> 379f06d3
    read: false,
    created_at: new Date('2025-09-19T10:22:05+08:00'),
    updated_at: new Date('2025-09-19T10:22:05+08:00'),
  },
];

/* ======================== COMMENTS ======================== */
export const task_comments = [
  {
    task_title: 'Design budget dashboard layout',
    user_id: '61ca6b82-6d42-4058-bb4c-9316e7079b24', // Ryan (SMU)
    content: 'Add KPI tiles (spend, forecast, burn rate).',
    created_at: new Date('2025-09-19T10:40:00+08:00'),
    updated_at: new Date('2025-09-19T10:40:00+08:00'),
  },
  {
    task_title: 'Design budget dashboard layout',
    user_id: '8d7a0c21-17ba-40f3-9e6d-dac4ae3cbe2a', // Joel (SMU)
    content: "Yup, I'll draft a KPI list and metrics definitions.",
    created_at: new Date('2025-09-19T11:00:00+08:00'),
    updated_at: new Date('2025-09-19T11:00:00+08:00'),
  },
  {
    task_title: 'Connect sales data source',
    user_id: '67393282-3a06-452b-a05a-9c93a95b597f', // Kester (SMU)
    content: 'Need access to SG mart. Who can approve?',
    created_at: new Date('2025-09-20T09:45:00+08:00'),
    updated_at: new Date('2025-09-20T09:45:00+08:00'),
  },
  {
    task_title: 'Implement login auth flow',
    user_id: 'e1aa6307-0985-4f5b-b25b-0b37fbb8d964', // Mitch (SMU)
    content: 'Remember to implement token refresh before expiry.',
    created_at: new Date('2025-09-25T14:00:00+08:00'),
    updated_at: new Date('2025-09-25T14:00:00+08:00'),
  },
  {
    task_title: 'Setup CI/CD pipeline',
    user_id: '61ca6b82-6d42-4058-bb4c-9316e7079b24', // Ryan (SMU)
    content: 'Pipeline configured with automatic deployment on PR merge.',
    created_at: new Date('2025-09-25T15:30:00+08:00'),
    updated_at: new Date('2025-09-25T15:30:00+08:00'),
  },
  {
    task_title: 'Create onboarding video',
    user_id: '8d7a0c21-17ba-40f3-9e6d-dac4ae3cbe2a', // Joel (SMU)
    content: 'Should we include a section on regional compliance requirements?',
    created_at: new Date('2025-09-26T13:00:00+08:00'),
    updated_at: new Date('2025-09-26T13:00:00+08:00'),
  },
  {
    task_title: 'Design API for mobile app',
    user_id: '61ca6b82-6d42-4058-bb4c-9316e7079b24', // Ryan (SMU)
    content: "Let's use OpenAPI spec for documentation.",
    created_at: new Date('2025-09-27T14:00:00+08:00'),
    updated_at: new Date('2025-09-27T14:00:00+08:00'),
  },
  {
    task_title: 'Refactor data pipelines',
    user_id: '67393282-3a06-452b-a05a-9c93a95b597f', // Kester (SMU)
    content: 'Added retry logic with exponential backoff.',
    created_at: new Date('2025-09-29T16:00:00+08:00'),
    updated_at: new Date('2025-09-29T16:00:00+08:00'),
  },
  {
    task_title: 'Prepare finance report',
    user_id: '8d7a0c21-17ba-40f3-9e6d-dac4ae3cbe2a', // Joel (SMU)
    content: 'Need Q3 actuals from accounting before finalizing.',
    created_at: new Date('2025-09-30T12:00:00+08:00'),
    updated_at: new Date('2025-09-30T12:00:00+08:00'),
  },
  {
    task_title: 'Setup analytics dashboards',
    user_id: 'e1aa6307-0985-4f5b-b25b-0b37fbb8d964', // Mitch (SMU)
    content: 'Connected to 3 data sources so far, working on CRM integration.',
    created_at: new Date('2025-10-01T15:00:00+08:00'),
    updated_at: new Date('2025-10-01T15:00:00+08:00'),
  },
];<|MERGE_RESOLUTION|>--- conflicted
+++ resolved
@@ -83,13 +83,9 @@
   { name: 'Senior Engineers', parent_department_name: 'Engineering Operations Division Director' },
   { name: 'Junior Engineers', parent_department_name: 'Engineering Operations Division Director' },
   { name: 'Call Centre', parent_department_name: 'Engineering Operations Division Director' },
-<<<<<<< HEAD
-  { name: 'Operation Planning Team', parent_department_name: 'Engineering Operations Division Director',
-=======
   {
     name: 'Operation Planning Team',
     parent_department_name: 'Engineering Operations Division Director',
->>>>>>> 379f06d3
   },
 
   // HR and Admin Branch
@@ -496,13 +492,8 @@
     is_archived: false,
     created_at: new Date('2025-09-25T09:30:00+08:00'),
     updated_at: new Date('2025-09-25T09:30:00+08:00'),
-<<<<<<< HEAD
     recurrence_interval: 1,
     recurrence_date: new Date('2025-10-16T17:00:00+08:00'),
-=======
-    recurrence_interval: 0,
-    recurrence_date: null,
->>>>>>> 379f06d3
     logged_time: 10900,
   },
   {
@@ -513,9 +504,12 @@
     creator_id: 'e1aa6307-0985-4f5b-b25b-0b37fbb8d964', // Mitch
     project_name: 'Workflow Automation Pilot',
     deadline: new Date('2025-10-25T17:00:00+08:00'),
+    deadline: new Date('2025-10-25T17:00:00+08:00'),
     notes: 'Ensure refresh token handling.',
     parent_task_external_key: null,
     is_archived: false,
+    created_at: new Date('2025-09-25T10:00:00+08:00'),
+    updated_at: new Date('2025-09-25T10:00:00+08:00'),
     created_at: new Date('2025-09-25T10:00:00+08:00'),
     updated_at: new Date('2025-09-25T10:00:00+08:00'),
     recurrence_interval: 0,
@@ -527,12 +521,16 @@
     description: 'Automate deployments for staging & prod.',
     priority_bucket: 7,
     status: 'Completed',
+    status: 'Completed',
     creator_id: '61ca6b82-6d42-4058-bb4c-9316e7079b24', // Ryan
     project_name: 'Website Redesign',
     deadline: new Date('2025-10-28T17:00:00+08:00'),
+    deadline: new Date('2025-10-28T17:00:00+08:00'),
     notes: 'Use GitHub Actions.',
     parent_task_external_key: null,
     is_archived: false,
+    created_at: new Date('2025-09-25T12:00:00+08:00'),
+    updated_at: new Date('2025-09-25T12:00:00+08:00'),
     created_at: new Date('2025-09-25T12:00:00+08:00'),
     updated_at: new Date('2025-09-25T12:00:00+08:00'),
     recurrence_interval: 0,
@@ -547,9 +545,12 @@
     creator_id: 'e1aa6307-0985-4f5b-b25b-0b37fbb8d964', // Mitch
     project_name: 'Client Onboarding Portal',
     deadline: new Date('2025-10-27T17:00:00+08:00'),
+    deadline: new Date('2025-10-27T17:00:00+08:00'),
     notes: 'Include captions for APAC regions.',
     parent_task_external_key: null,
     is_archived: false,
+    created_at: new Date('2025-09-26T09:00:00+08:00'),
+    updated_at: new Date('2025-09-26T09:00:00+08:00'),
     created_at: new Date('2025-09-26T09:00:00+08:00'),
     updated_at: new Date('2025-09-26T09:00:00+08:00'),
     recurrence_interval: 0,
@@ -569,13 +570,8 @@
     is_archived: false,
     created_at: new Date('2025-09-26T11:00:00+08:00'),
     updated_at: new Date('2025-09-26T11:00:00+08:00'),
-<<<<<<< HEAD
     recurrence_interval: 7,
     recurrence_date: new Date('2025-10-15T17:00:00+08:00'),
-=======
-    recurrence_interval: 0,
-    recurrence_date: null,
->>>>>>> 379f06d3
     logged_time: 0,
   },
   {
@@ -586,9 +582,12 @@
     creator_id: 'aa6209a7-be3b-477e-8426-62b8cfd7043b', // Ryan
     project_name: 'Internal Analytics Dashboard',
     deadline: new Date('2025-11-01T17:00:00+08:00'),
+    deadline: new Date('2025-11-01T17:00:00+08:00'),
     notes: 'Follow RESTful best practices.',
     parent_task_external_key: null,
     is_archived: false,
+    created_at: new Date('2025-09-27T10:00:00+08:00'),
+    updated_at: new Date('2025-09-27T10:00:00+08:00'),
     created_at: new Date('2025-09-27T10:00:00+08:00'),
     updated_at: new Date('2025-09-27T10:00:00+08:00'),
     recurrence_interval: 0,
@@ -625,13 +624,8 @@
     is_archived: false,
     created_at: new Date('2025-09-28T11:00:00+08:00'),
     updated_at: new Date('2025-09-28T11:00:00+08:00'),
-<<<<<<< HEAD
     recurrence_interval: 14,
     recurrence_date: new Date('2025-10-20T17:00:00+08:00'),
-=======
-    recurrence_interval: 0,
-    recurrence_date: null,
->>>>>>> 379f06d3
     logged_time: 1390,
   },
   {
@@ -664,13 +658,8 @@
     is_archived: false,
     created_at: new Date('2025-09-30T10:00:00+08:00'),
     updated_at: new Date('2025-09-30T10:00:00+08:00'),
-<<<<<<< HEAD
     recurrence_interval: 30,
     recurrence_date: new Date('2025-10-10T17:00:00+08:00'),
-=======
-    recurrence_interval: 0,
-    recurrence_date: null,
->>>>>>> 379f06d3
     logged_time: 41230,
   },
   {
@@ -880,15 +869,12 @@
     assignee_id: 'e1aa6307-0985-4f5b-b25b-0b37fbb8d964', // Mitch (SMU)
     assignor_id: 'e1aa6307-0985-4f5b-b25b-0b37fbb8d964', // Mitch (SMU)
     created_at: new Date('2025-09-26T09:05:00+08:00'),
-<<<<<<< HEAD
   },
   {
     task_title: 'Optimize dashboard queries',
     assignee_id: '8d7a0c21-17ba-40f3-9e6d-dac4ae3cbe2a', // Joel (SMU)
     assignor_id: '8d7a0c21-17ba-40f3-9e6d-dac4ae3cbe2a', // self-assign
     created_at: new Date('2025-09-26T11:05:00+08:00'),
-=======
->>>>>>> 379f06d3
   },
   {
     task_title: 'Optimize dashboard queries',
@@ -948,69 +934,6 @@
     task_title: 'Prepare finance report',
     assignee_id: '8d7a0c21-17ba-40f3-9e6d-dac4ae3cbe2a', // Joel (SMU)
     assignor_id: '8d7a0c21-17ba-40f3-9e6d-dac4ae3cbe2a', // self-assign
-<<<<<<< HEAD
-=======
-    created_at: new Date('2025-09-26T11:05:00+08:00'),
-  },
-  {
-    task_title: 'Optimize dashboard queries',
-    assignee_id: '61ca6b82-6d42-4058-bb4c-9316e7079b24', // Ryan (SMU)
-    assignor_id: '8d7a0c21-17ba-40f3-9e6d-dac4ae3cbe2a', // Joel (SMU)
-    created_at: new Date('2025-09-26T11:06:00+08:00'),
-  },
-  {
-    task_title: 'Design API for mobile app',
-    assignee_id: 'aa6209a7-be3b-477e-8426-62b8cfd7043b', // Ryan (personal)
-    assignor_id: 'aa6209a7-be3b-477e-8426-62b8cfd7043b', // self-assign
-    created_at: new Date('2025-09-27T10:05:00+08:00'),
-  },
-  {
-    task_title: 'Design API for mobile app',
-    assignee_id: '61ca6b82-6d42-4058-bb4c-9316e7079b24', // Ryan (SMU)
-    assignor_id: 'aa6209a7-be3b-477e-8426-62b8cfd7043b', // Ryan (personal)
-    created_at: new Date('2025-09-27T10:05:00+08:00'),
-  },
-  {
-    task_title: 'Conduct UX testing',
-    assignee_id: 'e1aa6307-0985-4f5b-b25b-0b37fbb8d964', // Mitch (SMU)
-    assignor_id: 'e1aa6307-0985-4f5b-b25b-0b37fbb8d964', // self-assign
-    created_at: new Date('2025-09-28T09:05:00+08:00'),
-  },
-  {
-    task_title: 'Conduct UX testing',
-    assignee_id: '61ca6b82-6d42-4058-bb4c-9316e7079b24', // Ryan (SMU)
-    assignor_id: 'e1aa6307-0985-4f5b-b25b-0b37fbb8d964', // Mitch (SMU)
-    created_at: new Date('2025-09-28T09:06:00+08:00'),
-  },
-  {
-    task_title: 'Update project documentation',
-    assignee_id: '32635261-038c-4405-b6ed-2d446738f94c', // Garrison (SMU)
-    assignor_id: '32635261-038c-4405-b6ed-2d446738f94c', // self-assign
-    created_at: new Date('2025-09-28T11:05:00+08:00'),
-  },
-  {
-    task_title: 'Update project documentation',
-    assignee_id: 'e1aa6307-0985-4f5b-b25b-0b37fbb8d964', // Mitch (SMU)
-    assignor_id: '32635261-038c-4405-b6ed-2d446738f94c', // Garrison (SMU)
-    created_at: new Date('2025-09-28T11:06:00+08:00'),
-  },
-  {
-    task_title: 'Refactor data pipelines',
-    assignee_id: '61ca6b82-6d42-4058-bb4c-9316e7079b24', // Ryan (SMU)
-    assignor_id: '61ca6b82-6d42-4058-bb4c-9316e7079b24', // self-assign
-    created_at: new Date('2025-09-29T09:35:00+08:00'),
-  },
-  {
-    task_title: 'Refactor data pipelines',
-    assignee_id: '67393282-3a06-452b-a05a-9c93a95b597f', // Kester (SMU)
-    assignor_id: '61ca6b82-6d42-4058-bb4c-9316e7079b24', // Ryan (SMU)
-    created_at: new Date('2025-09-29T09:35:00+08:00'),
-  },
-  {
-    task_title: 'Prepare finance report',
-    assignee_id: '8d7a0c21-17ba-40f3-9e6d-dac4ae3cbe2a', // Joel (SMU)
-    assignor_id: '8d7a0c21-17ba-40f3-9e6d-dac4ae3cbe2a', // self-assign
->>>>>>> 379f06d3
     created_at: new Date('2025-09-30T10:05:00+08:00'),
   },
   {
@@ -1073,11 +996,7 @@
     user_id: '61ca6b82-6d42-4058-bb4c-9316e7079b24', // Ryan (SMU)
     title: 'Task assigned',
     message: 'You have been assigned to "Implement task board drag/drop".',
-<<<<<<< HEAD
-    type: 'task',
-=======
     type: 'task_assigned',
->>>>>>> 379f06d3
     read: false,
     created_at: new Date('2025-09-19T10:22:05+08:00'),
     updated_at: new Date('2025-09-19T10:22:05+08:00'),
